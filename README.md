--- conflicted
+++ resolved
@@ -19,19 +19,10 @@
 
 The lesson is using the official [Carpentries lesson template][styles].
 
-<<<<<<< HEAD
 ### Running & Modifying the Lesson Locally
 
-See the [following inststructions](https://carpentries.github.io/lesson-example/#ten-things-you-need-to-know) 
+See the [following instructions](https://carpentries.github.io/lesson-example/#ten-things-you-need-to-know) 
 for compiling and running the lesson locally and making any changes.
-=======
-### Lesson Status
-The lesson is currently in the beta status - it has be tested several times with 
-different cohorts and is in a good state to be reused and taught by others.
-
-## Teaching the Lesson
-If you would like to teach this lesson to your audience and help with beta testing, please let the lesson developers know by opening an [issue][issues] with your workshop details and a label 'pilot'. You can also let The Carpentries know by submitting your workshop via the [The Carpentries Incubator website](https://carpentries-incubator.org/#workshops).
->>>>>>> 68926ef3
 
 ## Contributing
 
