<<<<<<< HEAD
# Intermediate Research Software Development
=======
[![DOI](https://zenodo.org/badge/257930838.svg)](https://zenodo.org/badge/latestdoi/257930838)

# Intermediate Research Software Development Skills In Python
>>>>>>> 70a06d5b

A two day, intermediate-level course in research software engineering and development skills and working as part of a 
team (using Python as an example language).

A typical learner for this course may be someone who has gained basic software development skills either by 
self-learning or attending a foundational course. However, their software 
development-related projects are now becoming larger and more complex and they need more 
intermediate software engineering skills to help them design more robust software code, 
automate the process of testing and verifying its correctness and support collaborations with others.

## About the Lesson

This lesson teaches intermediate-level software development skills in a way that mimics a typical software development 
process in a team, starting from an existing piece of software.

The software project template repository used for this lesson is available at:
<https://github.com/carpentries-incubator/python-intermediate-inflammation>.

The lesson is using the official [Carpentries lesson template][styles].

### Lesson Status
The lesson is currently in the beta status - it has been tested several times with 
different cohorts and is in a good state to be reused and taught by others.

## Teaching the Lesson
If you would like to teach this lesson to your audience and help with beta testing, 
please let the lesson developers know by opening an [issue][issues] with your workshop details and a 
label 'pilot'.

## Contributing

We welcome all contributions to improve the lesson! Maintainers will do their best to help you if you have any
questions, concerns, or experience any difficulties along the way.

We'd like to ask you to familiarise yourself with our [Contribution Guide](CONTRIBUTING.md) and have a look at
the [more detailed guidelines][lesson-example] on proper formatting, instructions on compiling and rendering the lesson locally, and 
making any changes and adding new content or episodes.

Please see the current list of [issues][issues] for ideas for contributing to this
repository. For making your contribution, we use the GitHub flow, which is
nicely explained in the chapter [Contributing to a Project](http://git-scm.com/book/en/v2/GitHub-Contributing-to-a-Project) in Pro Git
by Scott Chacon.
Look for tags ![good_first_issue](https://img.shields.io/badge/-good%20first%20issue-blueviolet.svg) or
![help_wanted](https://img.shields.io/badge/-help%20wanted%20issue-green.svg). 
This indicates that the maintainers will welcome pull requests fixing such issues.

## Maintainer(s)

Current maintainers of this lesson are:

* [Steve Crouch][steve-crouch]
* [James Graham][james-graham]
* [Aleksandra Nenadic][aleksandra-nenadic]

## Authors

A list of contributors to the lesson can be found in [AUTHORS](AUTHORS).

## Licence

Instructional material from this lesson is made available under the
[Creative Commons Attribution][cc-by-human] ([CC BY 4.0][cc-by-legal]) licence. Except where
otherwise noted, example programs and software included as part of this lesson are made available
under the [MIT licence][mit-license]. For more information, see [LICENSE.md](LICENSE.md).

## Citation

To cite this lesson, please consult with [CITATION](CITATION).

## Acknowledgements

Original lesson authors Aleksandra Nenadic, James Graham, and Steve Crouch were supported by the [UK's Software Sustainability Institute][ssi] via the [EPSRC, BBSRC, ESRC, NERC, AHRC, STFC and MRC grant EP/S021779/1](https://gow.epsrc.ukri.org/NGBOViewGrant.aspx?GrantRef=EP/S021779/1).

[swc-lessons]: https://software-carpentry.org/lessons/
[best-practices]: http://journals.plos.org/plosbiology/article?id=10.1371/journal.pbio.1001745
[good-practices]: http://journals.plos.org/ploscompbiol/article?id=10.1371/journal.pcbi.1005510
[programming-with-python]: https://swcarpentry.github.io/python-novice-inflammation/
[lesson-example]: https://carpentries.github.io/lesson-example
[issues]: ../../issues
[steve-crouch]: https://github.com/steve-crouch
[james-graham]: https://github.com/jag1g13
[aleksandra-nenadic]: https://github.com/anenadic
[cc-by-human]: https://creativecommons.org/licenses/by/4.0/
[cc-by-legal]: https://creativecommons.org/licenses/by/4.0/legalcode
[mit-license]: https://opensource.org/licenses/MIT
[styles]: https://github.com/carpentries/styles/
[ssi]: https://software.ac.uk/<|MERGE_RESOLUTION|>--- conflicted
+++ resolved
@@ -1,16 +1,13 @@
-<<<<<<< HEAD
-# Intermediate Research Software Development
-=======
 [![DOI](https://zenodo.org/badge/257930838.svg)](https://zenodo.org/badge/latestdoi/257930838)
 
 # Intermediate Research Software Development Skills In Python
->>>>>>> 70a06d5b
 
 A two day, intermediate-level course in research software engineering and development skills and working as part of a 
 team (using Python as an example language).
 
 A typical learner for this course may be someone who has gained basic software development skills either by 
-self-learning or attending a foundational course. However, their software 
+self-learning or attending a foundational course such as the novice [Software Carpentry Python course][swc-lessons]. 
+However, their software 
 development-related projects are now becoming larger and more complex and they need more 
 intermediate software engineering skills to help them design more robust software code, 
 automate the process of testing and verifying its correctness and support collaborations with others.
@@ -26,11 +23,12 @@
 The lesson is using the official [Carpentries lesson template][styles].
 
 ### Lesson Status
-The lesson is currently in the beta status - it has been tested several times with 
-different cohorts and is in a good state to be reused and taught by others.
+The lesson is currently in beta - it has been tested several times with 
+different cohorts by the lesson authors as well as independently by people not involved in the course development
+and is in a good state to be reused and taught by others.
 
 ## Teaching the Lesson
-If you would like to teach this lesson to your audience and help with beta testing, 
+If you would like to teach this lesson to your audience and help with more beta testing, 
 please let the lesson developers know by opening an [issue][issues] with your workshop details and a 
 label 'pilot'.
 
