--- conflicted
+++ resolved
@@ -3,20 +3,13 @@
 root: .  # Is the only page that doesn't follow the pattern /:path/index.html
 permalink: index.html  # Is the only page that doesn't follow the pattern /:path/index.html
 ---
-<<<<<<< HEAD
-This course is aimed at teaching a **core set** of established intermediate-level best practice
-software development skills for working as part of a team in a
-research environment (see detailed [learning objectives](/index.html#learning-objectives) below) using Python as an
-example programming language. The core set of skills we teach is not a comprehensive set of all-encompassing skills,
+
+This course aims to teach a **core set** of established, intermediate-level software development skills and
+best practices for working as part of a team in a research environment using Python as an
+example programming language (see detailed [learning objectives](/index.html#learning-objectives) below).
+The core set of skills we teach is not a comprehensive set of all-encompassing skills,
 but a selective set of tried-and-tested collaborative development skills that forms a firm foundation for continuing
 on your learning journey.
-=======
-This course aims to teach a **core set** of established, intermediate-level software development skills and best practices for working as part of a team in a 
-research environment using Python as an 
-example programming language (see detailed [learning objectives](/index.html#learning-objectives) below). The core set of skills we teach is not a comprehensive set of all-encompassing skills, 
-but a selective set of tried-and-tested collaborative development skills that forms a firm foundation for continuing 
-on your learning journey. 
->>>>>>> cf519d90
 
 A **typical learner** for this course may be someone who is working in academic
 research and, needing to write some code, has **gained basic software development skills** either
@@ -55,15 +48,9 @@
  - The software you write is fully documented and well architected
 
 > ## Prerequisites
-<<<<<<< HEAD
 > To attend this course you should meet the following criteria. You can also test your prerequisite knowledge by taking
-> [this short quiz](../quiz/index.html).
+> [this short quiz](quiz/index.html).
 >
-=======
-> To attend this course you should meet the following criteria. You can also test your prerequisite knowledge by taking 
-> [this short quiz](quiz/index.html).
->     
->>>>>>> cf519d90
 > #### Git
 > - **You are familiar with the concept of version control**
 > - **You have experience configuring Git for the first time and creating a local repository**
