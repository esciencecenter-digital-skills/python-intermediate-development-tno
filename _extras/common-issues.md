--- conflicted
+++ resolved
@@ -22,12 +22,10 @@
 
 ## Git/GitHub Issues
 
-### Accessing GitHub using Git from AZ Networks - Proxy Needed
-When accessing external services and websites (such as GitHub from `git` or to [install Python packages with `pip`](../common-issues/index.html#installing-packages-with-pip-issue---proxy-needed)), AZ users may experience connection errors 
+### Connection Issues When Accessing GitHub Using Git Over VPN or Protected Networks - Proxy Needed
+When accessing external services and websites (such as GitHub using `git` or to [install Python packages with `pip`](../common-issues/index.html#installing-packages-with-pip-issue---proxy-needed)), you may experience connection errors 
 (e.g. similar to `fatal: unable to access '....': Failed connect to github.com`) or a connection that hangs. This may 
-indicate that they need to configure a proxy server to tunnel SSH traffic through a HTTP proxy. 
-If you are using the AZ network from home via VPN or using the guest AZ wifi network from the office, you may not 
-experience these issues; issues were reported by users of the AZ wifi network from the office.
+indicate that they need to configure a proxy server user by your organisation to tunnel SSH traffic through a HTTP proxy. 
 
 To get `git` to work through a proxy server in Windows, you'll need `connect.exe` program that comes with GitBash (which
 you should have installed as part of setup, so no additional installation is needed). 
@@ -36,7 +34,7 @@
 and add the following:
 ~~~
 Host github.com
-    ProxyCommand "C:/Program Files/Git/mingw64/bin/connect.exe" -H <AZ-proxy-url>:<AZ-proxy-port> %h %p
+    ProxyCommand "C:/Program Files/Git/mingw64/bin/connect.exe" -H <proxy-server>:<proxy-port> %h %p
     TCPKeepAlive yes
     IdentitiesOnly yes
     User git
@@ -45,11 +43,11 @@
 ~~~
 
 Mac and Linux users can use the [Corkscrew tool](https://github.com/bryanpkc/corkscrew) for tunneling SSH through HTTP proxies, 
-which would have to be installed separately. Next, you'll need to modify your ssh config file (typically in `~/.ssh/config`)
+which would have to be installed separately. Next, you'll need to modify your SSH config file (typically in `~/.ssh/config`)
 and add the following:
 ~~~
 Host github.com
-    ProxyCommand corkscrew <AZ-proxy-url> <AZ-proxy-port> %h %p
+    ProxyCommand corkscrew <proxy-server> <proxy-port> %h %p
     TCPKeepAlive yes
     IdentitiesOnly yes
     User git
@@ -74,8 +72,8 @@
 If you experience the following error the first time you do a Git commit, you may not have configured your identity with 
 Git on your machine:
 
-`fatal: unable to auto-detect email address
-*** Please tell me who you are`
+> fatal: unable to auto-detect email address  
+> *** Please tell me who you are
 
 This can be configured from the command line as follows:
 ~~~
@@ -100,51 +98,37 @@
 
 ### Issues With Numpy (and Potentially Other Packages) on New M1 Macs 
 
-When using `numpy` installed via `pip` on a command line on a new Apple M1 Mac, you get a failed installation with the error: 
+When using `numpy` package installed via `pip` on a command line on a new Apple M1 Mac, you get a failed installation with the error: 
 
 > ...
 > mach-o file, but is an incompatible architecture (have 'x86_64', need 'arm64e').
 > ...
  
-Numpy is a package heavily optimised for performance, and many parts of it are written in C and compiled for specific architectures, such as Intel (x86_64, x86_32, etc.) or Apple's M1 (arm64e). In this instance, pip is obtaining a version of `numpy` with the incorrect compiled binaries, instead of the ones needed for Apple's M1 Mac. One way that was found to work was to install numpy via PyCharm into your environment instead, which seems able to determine the correct packages to download and install.
+Numpy is a package heavily optimised for performance, and many parts of it are written in C and compiled for specific architectures, such as Intel (x86_64, x86_32, etc.) or Apple's M1 (arm64e). In this instance, `pip` is obtaining a version of `numpy` with the incorrect compiled binaries, instead of the ones needed for Apple's M1 Mac. One way that was found to work was to install numpy via PyCharm into your environment instead, which seems able to determine the correct packages to download and install.
 
-<<<<<<< HEAD
 ### Python 3 not Accessible as `python3` but `python`
 Python 3 installed on some Windows machines may not be accessible as `python3` from the command line, but 
 works fine when invoked with `python`.
 
-### Installing Packages With `pip` Issue Over VPN or Protected Networks - Proxy Needed
+### Connection Issues When Installing Packages With `pip` Over VPN or Protected Networks - Proxy Needed
 If you encounter issues when trying to install packages with `pip` over your organisational network - 
-it may be because your may need to use a proxy provided by your organisation. In order 
+it may be because your may need to [use a proxy](https://stackoverflow.com/questions/30992717/proxy-awareness-with-pip) provided by your organisation. In order 
 to get `pip` to use the proxy, you need to add an additional parameter when installing packages with `pip`:
-=======
-### Python Installed from the AZ Artifact Store
-Python installed from the AZ Artifact Store may not be accessible as `python3` from the command line, but 
-worked fine when invoked using `python`.
 
-### Installing Packages With `pip` Issue - Proxy Needed
-If you encounter issues when trying to install packages with `pip`, AstraZeneca users may need to use the proxy. 
-This will probably be the case if you are either in the office, or using the Global VPN. If you are working from 
-home you may need to unset the proxy. In order to get `pip` to use the proxy, you need to add an additional 
-parameter when installing packages with `pip`:
->>>>>>> a5d2293f
-
-`pip3 install --proxy <proxy-url> <name of package>`
+~~~
+$ pip3 install --proxy <proxy-url> <name of package>`
+~~~
+{: .language-bash}
 
 To keep these settings permanently, you may want to add the following to your `.zshrc`/`.bashrc` file to avoid 
 having to specify the proxy for each session, and restart your command line terminal:
+
 ~~~
 # call set_proxies to set proxies and unset_proxies to remove them
 set_proxies() {
-<<<<<<< HEAD
 export {http,https,ftp}_proxy='<proxy-url>'
 export {HTTP,HTTPS,FTP}_PROXY='<proxy-url>'
 export NO_PROXY=localhost,127.0.0.1,10.96.0.0/12,192.168.99.0/24,192.168.39.0/24,192.168.64.2,.<proxy-url>, <proxy-url>
-=======
-    export {http,https,ftp}_proxy='<AZ-proxy-url>:<AZ-proxy-port>'
-    export {HTTP,HTTPS,FTP}_PROXY='<AZ-proxy-url>:<AZ-proxy-port>'
-    export NO_PROXY=localhost,127.0.0.1,10.96.0.0/12,192.168.99.0/24,192.168.39.0/24,192.168.64.2,.<AZ-proxy-url>:<AZ-proxy-port>, <AZ-proxy-url>:<AZ-proxy-port>
->>>>>>> a5d2293f
 }
 
 unset_proxies() {
@@ -153,7 +137,6 @@
 export NO_PROXY=
 }
 ~~~
-{: .language-bash}
 
 ## PyCharm Issues
  
