---
title: Setup
---

You will need the following software installed and working correctly on your system to be able to follow the course.

## Command Line Tool
You will need a command line tool (shell/console) in order to run Python scripts and version control your code with Git.
  - On Windows, it is recommended to use **Git Bash** (which is included in 
[Git For Windows package](https://gitforwindows.org/) - see the Git installation section below). The use of Windows command line tool `cmd` is not suitable for the course.
  - On macOS and Linux, you will already have a command line tool available on your system. You can use a command line tool such as [**Bash**](https://www.gnu.org/software/bash/), 
or any other [command line tool that has similar syntax to Bash](https://en.wikipedia.org/wiki/Comparison_of_command_shells),
since none of the content of this course is specific to Bash. Note that starting with macOS Catalina, 
Macs will use [Zsh (Z shell)](https://www.zsh.org/) as the default command line tool instead of Bash.

To test your command line tool, start it up and type:
~~~
$ date
~~~
{: .language-bash}

If your command line program is working - it should return the current date and time similar to:
~~~
Wed 21 Apr 2021 11:38:19 BST
~~~
{: .output}
  
## Git Version Control Tool
Git is a program that can be accessed from your command line tool.

<<<<<<< HEAD
  - On Windows, you will need Git Bash, which comes included as part of the [Git For Windows package](https://gitforwindows.org/) and will 
  install the Bash shell as well as Git. 
    - *For AstraZeneca-managed computers (where you may not have admin permissions), you can obtain [Git For Windows package from the AstraZeneca Software Store](http://azsoftwarestore.astrazeneca.net/esd/Items/Details?PackageId=2833).*
=======
  - On Windows, it is recommended to use **Git Bash**, which comes included as part of the [Git For Windows package](https://gitforwindows.org/) and will 
  install the Bash command line tool as well as Git. 
>>>>>>> 1ac68e0a
  - On macOS, Git is included as part of Apple's [Xcode tools](https://en.wikipedia.org/wiki/Xcode) 
and should be available from the command line as long as you have XCode. If you do not have XCode installed, you can download it from 
[Apple's App Store](https://apps.apple.com/us/app/xcode/id497799835?mt=12) or you can 
[install Git using alternative methods](https://git-scm.com/download/mac).
  - On Linux, Git can be installed using your favourite package manager.

To test your Git installation, start your command line tool and type:
~~~
$ git help
~~~
{: .language-bash}

If your Git installation is working you should see something like:
~~~
usage: git [--version] [--help] [-C <path>] [-c name=value]
           [--exec-path[=<path>]] [--html-path] [--man-path] [--info-path]
           [-p | --paginate | --no-pager] [--no-replace-objects] [--bare]
           [--git-dir=<path>] [--work-tree=<path>] [--namespace=<name>]
           <command> [<args>]

These are common Git commands used in various situations:

start a working area (see also: git help tutorial)
   clone      Clone a repository into a new directory
   init       Create an empty Git repository or reinitialize an existing one

work on the current change (see also: git help everyday)
   add        Add file contents to the index
   mv         Move or rename a file, a directory, or a symlink
   reset      Reset current HEAD to the specified state
   rm         Remove files from the working tree and from the index

examine the history and state (see also: git help revisions)
   bisect     Use binary search to find the commit that introduced a bug
   grep       Print lines matching a pattern
   log        Show commit logs
   show       Show various types of objects
   status     Show the working tree status

grow, mark and tweak your common history
   branch     List, create, or delete branches
   checkout   Switch branches or restore working tree files
   commit     Record changes to the repository
   diff       Show changes between commits, commit and working tree, etc
   merge      Join two or more development histories together
   rebase     Reapply commits on top of another base tip
   tag        Create, list, delete or verify a tag object signed with GPG

collaborate (see also: git help workflows)
   fetch      Download objects and refs from another repository
   pull       Fetch from and integrate with another repository or a local branch
   push       Update remote refs along with associated objects

'git help -a' and 'git help -g' list available subcommands and some
concept guides. See 'git help <command>' or 'git help <concept>'
to read about a specific subcommand or concept.
$ git help
~~~
{: .output}

### GitHub Account                     
For the purposes of the course, you will also need a [GitHub](https://github.com/) account. 
GitHub is a free, online host for Git repositories that you will use during the course to store your code in. 
You can create an account at [GitHub](https://github.com/) for free if you don't already have one.

## Python Distribution
The material has been developed using the [standard Python distribution version 3.8](https://www.python.org/downloads/) 
and is using `venv` for virtual environments and `pip` for package management. 
The material has not been extensively tested with other Python distributions and package managers, 
but most sections are expected to work with some modifications. 
For example, package installation and virtual environments would need to be managed differently, but Python script 
invocations should remain the same regardless of the Python distribution used.

To download a Python distribution for your operating system,
please head to [Python.org](https://www.python.org/downloads/).

*For AstraZeneca-managed computers, you can obtain [Python 3.9.7 from the AstraZeneca Software Store](http://azsoftwarestore.astrazeneca.net/esd/Items/Details?PackageId=2788). 
Please make sure not to use Anaconda as it is not free for commercial use.*

>## Recommended Python Version
> We recommend using at least Python version 3.8+ but any [supported version](https://devguide.python.org/#status-of-python-branches) should work (i.e. 3.7 onward).
> Specifically, we recommend upgrading from Python 2.7 wherever possible - continuing to use it will likely result in difficulty finding supported dependencies or syntax errors.
{: .callout}

You can 
test your Python installation from the command line with:
~~~
$ python3 --version
~~~
{: .language-bash}
If all is well with your installation, you should see something like:
~~~       
Python 3.8.2
~~~
{: .output}

To make sure you are using the standard Python distribution and not some other distribution you may have on your system, 
 type the following in your shell:
 ~~~
 $ python3
 ~~~
 {: .language-bash}
This should enter you into a Python console and you should see something like:
 ~~~
Python 3.8.2 (default, Jun  8 2021, 11:59:35) 
[Clang 12.0.5 (clang-1205.0.22.11)] on darwin
Type "help", "copyright", "credits" or "license" for more information.
>>> 
 ~~~
 {: .language-bash}
 Press `CONTROL-D` or type `exit()` to exit the Python console. 

### `venv` and `pip`
If you are using a Python 3 distribution from [Python.org](https://www.python.org/), 
`venv` and `pip` will be automatically installed for you. If not, please make sure you have these
two tools (that correspond to your Python distribution) installed on your machine.

## PyCharm IDE
We use JetBrains's [PyCharm Python Integrated Development Environment](https://www.jetbrains.com/pycharm) for the course. 
PyCharm can be downloaded from [the JetBrains website](https://www.jetbrains.com/pycharm/download).
The Community edition is fine, though if you are developing software for the purpose of academic research you may 
be eligible for a free license for the Professional edition which contains extra features. [PyCharm Community Edition](http://azsoftwarestore.astrazeneca.net/esd/Items/Details?PackageId=2482) is 
available from the AZ Software Store.
  
{% include links.md %}<|MERGE_RESOLUTION|>--- conflicted
+++ resolved
@@ -6,12 +6,12 @@
 
 ## Command Line Tool
 You will need a command line tool (shell/console) in order to run Python scripts and version control your code with Git.
-  - On Windows, it is recommended to use **Git Bash** (which is included in 
-[Git For Windows package](https://gitforwindows.org/) - see the Git installation section below). The use of Windows command line tool `cmd` is not suitable for the course.
-  - On macOS and Linux, you will already have a command line tool available on your system. You can use a command line tool such as [**Bash**](https://www.gnu.org/software/bash/), 
-or any other [command line tool that has similar syntax to Bash](https://en.wikipedia.org/wiki/Comparison_of_command_shells),
-since none of the content of this course is specific to Bash. Note that starting with macOS Catalina, 
-Macs will use [Zsh (Z shell)](https://www.zsh.org/) as the default command line tool instead of Bash.
+- On Windows, it is recommended to use **Git Bash** (which is included in
+  [Git For Windows package](https://gitforwindows.org/) - see the Git installation section below). The use of Windows command line tool `cmd` is not suitable for the course.
+- On macOS and Linux, you will already have a command line tool available on your system. You can use a command line tool such as [**Bash**](https://www.gnu.org/software/bash/),
+  or any other [command line tool that has similar syntax to Bash](https://en.wikipedia.org/wiki/Comparison_of_command_shells),
+  since none of the content of this course is specific to Bash. Note that starting with macOS Catalina,
+  Macs will use [Zsh (Z shell)](https://www.zsh.org/) as the default command line tool instead of Bash.
 
 To test your command line tool, start it up and type:
 ~~~
@@ -24,23 +24,18 @@
 Wed 21 Apr 2021 11:38:19 BST
 ~~~
 {: .output}
-  
+
 ## Git Version Control Tool
 Git is a program that can be accessed from your command line tool.
 
-<<<<<<< HEAD
-  - On Windows, you will need Git Bash, which comes included as part of the [Git For Windows package](https://gitforwindows.org/) and will 
-  install the Bash shell as well as Git. 
-    - *For AstraZeneca-managed computers (where you may not have admin permissions), you can obtain [Git For Windows package from the AstraZeneca Software Store](http://azsoftwarestore.astrazeneca.net/esd/Items/Details?PackageId=2833).*
-=======
-  - On Windows, it is recommended to use **Git Bash**, which comes included as part of the [Git For Windows package](https://gitforwindows.org/) and will 
-  install the Bash command line tool as well as Git. 
->>>>>>> 1ac68e0a
-  - On macOS, Git is included as part of Apple's [Xcode tools](https://en.wikipedia.org/wiki/Xcode) 
-and should be available from the command line as long as you have XCode. If you do not have XCode installed, you can download it from 
-[Apple's App Store](https://apps.apple.com/us/app/xcode/id497799835?mt=12) or you can 
-[install Git using alternative methods](https://git-scm.com/download/mac).
-  - On Linux, Git can be installed using your favourite package manager.
+- On Windows, it is recommended to use **Git Bash**, which comes included as part of the [Git For Windows package](https://gitforwindows.org/) and will
+  install the Bash command line tool as well as Git.
+  - *For AstraZeneca-managed computers (where you may not have admin permissions), you can obtain [Git For Windows package from the AstraZeneca Software Store](http://azsoftwarestore.astrazeneca.net/esd/Items/Details?PackageId=2833).*
+- On macOS, Git is included as part of Apple's [Xcode tools](https://en.wikipedia.org/wiki/Xcode)
+  and should be available from the command line as long as you have XCode. If you do not have XCode installed, you can download it from
+  [Apple's App Store](https://apps.apple.com/us/app/xcode/id497799835?mt=12) or you can
+  [install Git using alternative methods](https://git-scm.com/download/mac).
+- On Linux, Git can be installed using your favourite package manager.
 
 To test your Git installation, start your command line tool and type:
 ~~~
@@ -96,17 +91,17 @@
 ~~~
 {: .output}
 
-### GitHub Account                     
-For the purposes of the course, you will also need a [GitHub](https://github.com/) account. 
-GitHub is a free, online host for Git repositories that you will use during the course to store your code in. 
+### GitHub Account
+For the purposes of the course, you will also need a [GitHub](https://github.com/) account.
+GitHub is a free, online host for Git repositories that you will use during the course to store your code in.
 You can create an account at [GitHub](https://github.com/) for free if you don't already have one.
 
 ## Python Distribution
-The material has been developed using the [standard Python distribution version 3.8](https://www.python.org/downloads/) 
-and is using `venv` for virtual environments and `pip` for package management. 
-The material has not been extensively tested with other Python distributions and package managers, 
-but most sections are expected to work with some modifications. 
-For example, package installation and virtual environments would need to be managed differently, but Python script 
+The material has been developed using the [standard Python distribution version 3.8](https://www.python.org/downloads/)
+and is using `venv` for virtual environments and `pip` for package management.
+The material has not been extensively tested with other Python distributions and package managers,
+but most sections are expected to work with some modifications.
+For example, package installation and virtual environments would need to be managed differently, but Python script
 invocations should remain the same regardless of the Python distribution used.
 
 To download a Python distribution for your operating system,
@@ -116,11 +111,11 @@
 Please make sure not to use Anaconda as it is not free for commercial use.*
 
 >## Recommended Python Version
-> We recommend using at least Python version 3.8+ but any [supported version](https://devguide.python.org/#status-of-python-branches) should work (i.e. 3.7 onward).
-> Specifically, we recommend upgrading from Python 2.7 wherever possible - continuing to use it will likely result in difficulty finding supported dependencies or syntax errors.
+> We recommend using at least Python version 3.8+ but any [supported version](https://devguide.python.org/#status-of-python-branches) should work (i.e. 3.7 onward.
+> Specifically, we recommend upgrading from Python 2.7 wherever possible. Continuing to use it will likely result in difficulty finding supported dependencies or syntax errors.
 {: .callout}
 
-You can 
+You can
 test your Python installation from the command line with:
 ~~~
 $ python3 --version
@@ -132,12 +127,12 @@
 ~~~
 {: .output}
 
-To make sure you are using the standard Python distribution and not some other distribution you may have on your system, 
- type the following in your shell:
+To make sure you are using the standard Python distribution and not some other distribution you may have on your system,
+type the following in your shell:
  ~~~
  $ python3
  ~~~
- {: .language-bash}
+{: .language-bash}
 This should enter you into a Python console and you should see something like:
  ~~~
 Python 3.8.2 (default, Jun  8 2021, 11:59:35) 
@@ -145,19 +140,20 @@
 Type "help", "copyright", "credits" or "license" for more information.
 >>> 
  ~~~
- {: .language-bash}
- Press `CONTROL-D` or type `exit()` to exit the Python console. 
+{: .language-bash}
+Press `CONTROL-D` or type `exit()` to exit the Python console.
 
 ### `venv` and `pip`
-If you are using a Python 3 distribution from [Python.org](https://www.python.org/), 
+If you are using a Python 3 distribution from [Python.org](https://www.python.org/),
 `venv` and `pip` will be automatically installed for you. If not, please make sure you have these
 two tools (that correspond to your Python distribution) installed on your machine.
 
 ## PyCharm IDE
-We use JetBrains's [PyCharm Python Integrated Development Environment](https://www.jetbrains.com/pycharm) for the course. 
+We use JetBrains's [PyCharm Python Integrated Development Environment](https://www.jetbrains.com/pycharm) for the course.
 PyCharm can be downloaded from [the JetBrains website](https://www.jetbrains.com/pycharm/download).
-The Community edition is fine, though if you are developing software for the purpose of academic research you may 
-be eligible for a free license for the Professional edition which contains extra features. [PyCharm Community Edition](http://azsoftwarestore.astrazeneca.net/esd/Items/Details?PackageId=2482) is 
-available from the AZ Software Store.
-  
+The Community edition is fine, though if you are developing software for the purpose of academic research you may
+be eligible for a free license for the Professional edition which contains extra features.
+
+*For AstraZeneca-managed computers, [PyCharm Community Edition](http://azsoftwarestore.astrazeneca.net/esd/Items/Details?PackageId=2482) is
+available from the AZ Software Store.*
 {% include links.md %}