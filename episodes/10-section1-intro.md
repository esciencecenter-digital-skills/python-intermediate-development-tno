--- conflicted
+++ resolved
@@ -17,11 +17,7 @@
 
 The first section of the course is dedicated to setting up your environment for collaborative software development.
 In order to build working (research) software
-<<<<<<< HEAD
-efficiently and to do it in collaboration with others rather than isolation, you will have to get comfortable
-=======
 efficiently and to do it in collaboration with others rather than in isolation, you will have to get comfortable
->>>>>>> e1ed2b7b
 with using a number of different tools interchangeably as they’ll make your life a lot easier.
 There are many options when it comes to deciding on which software development tools to use for your daily tasks - we
 will use a few of them in this course that we believe make a difference. There are sometimes multiple tools for the
