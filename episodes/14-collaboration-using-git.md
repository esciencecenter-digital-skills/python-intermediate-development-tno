--- conflicted
+++ resolved
@@ -176,9 +176,6 @@
 Remember to use meaningful messages for your commits.
 
 So far we have been working in isolation - all the changes we have done are still only stored locally on our individual
-<<<<<<< HEAD
-machines. In order to share our work with others - we should push our changes to the remote repository on GitHub.
-=======
 machines. In order to share our work with others, we should push our changes to the remote repository on GitHub. Before we push our changes however, we should first do a `git pull`. This is considered best practice, since any changes made to the repository - notably by other people - may impact the changes we are about to push. This could occur, for example, by two collaborators making different changes to the same lines in a file. By pulling first, we are made aware of any changes made by others, in particular if there are any conflicts between their changes and ours.
 
 ~~~
@@ -190,7 +187,6 @@
 ) accessing GitHub from the command line over HTTPS. This means you cannot use passwords for authentication 
 over HTTPS any more - you either need to [set up and use a personal access token](https://catalyst.zoho.com/help/tutorials/githubbot/generate-access-token.html) for additional security if you want to continue 
 to use HTTPS, or switch to use private and public key pair over SSH before you can push remotely the changes you made locally. So, when you run the command below:
->>>>>>> a05eb556
 
 ~~~
 $ git push origin main
