---
title: "Collaborative Software Development Using Git and GitHub"
start: false
teaching: 35
exercises: 0
questions:
- "What are Git branches and why are they useful for code development?"
- "What are some best practices when developing software collaboratively using Git?"
objectives:
- "Commit changes in a software project to a local repository and publish them in a remote repository on GitHub"
- "Create branches for managing different threads of code development"
- "Learn to use feature branch workflow to effectively collaborate with a team on a software project"

keypoints:
- "A branch is one version of your project that can contain its own set of commits."
- "Feature branches enable us to develop / explore / test new code features without affecting the stable `main` code."
---

## Introduction
So far we have checked out our software project from GitHub
and used command line tools to configure a virtual environment for our project and run our code.
We have also familiarised ourselves with PyCharm -
a graphical tool we will use for code development, testing and debugging.
We are now going to start using another set of tools
from the collaborative code development toolbox -
namely, the version control system Git and code sharing platform GitHub.
These two will enable us to track changes to our code and share it with others.

You may recall that we have already made some changes to our project locally -
we created a virtual environment in the directory called "venv"
and exported it to the `requirements.txt` file.
We should now decide which of those changes we want to check in and share with others in our team.
This is a typical software development workflow -
you work locally on code,
test it to make sure it works correctly and as expected,
then record your changes using version control
and share your work with others via a shared and centrally backed-up repository.

Firstly, let's remind ourselves how to work with Git from the command line.

## Git Refresher
Git is a version control system for tracking changes in computer files
and coordinating work on those files among multiple people.
It is primarily used for source code management in software development
but it can be used to track changes in files in general -
it is particularly effective for tracking text-based files
(e.g. source code files, CSV, Markdown, HTML, CSS, Tex, etc. files).

Git has several important characteristics:
- support for non-linear development
  allowing you and your colleagues to work on different parts of a project concurrently,
- support for distributed development
  allowing for multiple people to be working on the same project
  (even the same file) at the same time,
- every change recorded by Git remains part of the project history
  and can be retrieved at a later date,
  so even if you make a mistake you can revert to a point before it.

The diagram below shows a typical software development lifecycle with Git
and the commonly used commands to interact
with different parts of Git infrastructure,
such as:
- **working directory** -
  a directory (including any subdirectories) where your project files live
  and where you are currently working.
  It is also known as the “untracked” area of Git.
  Any changes to files will be marked by Git in the working directory.
  If you make changes to the working directory and do not explicitly tell Git to save them -
  you will likely lose those changes.
  Using `git add filename` command,
  you tell Git to start tracking changes to file `filename` within your working directory.
- **staging area (index)** -
  once you tell Git to start tracking changes to files
  (with `git add filename` command),
  Git saves those changes in the staging area.
  Each subsequent change to the same file needs to be followed by another `git add filename` command
  to tell Git to update it in the staging area.
  To see what is in your working directory and staging area at any moment
  (i.e. what changes is Git tracking),
  run the command `git status`.
- **local repository** -
  stored within the `.git` directory of your project,
  this is where Git wraps together all your changes from the staging area
  and puts them using the `git commit` command.
  Each commit is a new, permanent snapshot (checkpoint, record) of your project in time,
  which you can share or revert back to.
- **remote repository** -
  this is a version of your project that is hosted somewhere on the Internet
  (e.g. on GitHub, GitLab or somewhere else).
  While your project is nicely version-controlled in your local repository,
  and you have snapshots of its versions from the past,
  if your machine crashes - you still may lose all your work.
  Working with a remote repository involves pushing your changes
  and pulling other people's changes to keep your local repository in sync
  in order to collaborate with others and to backup your work on a different machine.

![Development lifecycle with Git](../fig/git-lifecycle.png){: .image-with-shadow width="600px"}
<p style="text-align: center;">
Software development lifecycle with Git from <a href="https://www.pngwing.com/en/free-png-sazxf" target="_blank">PNGWing</a>
{%comment%}<br>(licenced for non-commercial reuse){%endcomment%}
</p>

## Checking-in Changes to Our Project
Let's check-in the changes we have done to our project so far.
The first thing to do upon navigating into our software project's directory root
is to check the current status of our local working directory and repository.

~~~
$ git status
~~~
{: .language-bash}

~~~
On branch main
Your branch is up to date with 'origin/main'.

Untracked files:
  (use "git add <file>..." to include in what will be committed)
	requirements.txt
	venv/

nothing added to commit but untracked files present (use "git add" to track)
~~~
{: .output}

As expected,
Git is telling us that we have some untracked files -
`requirements.txt` and directory "venv" -
present in our working directory which we have not
staged nor committed to our local repository yet.
You do not want to commit the newly created directory "venv" and share it with others
because this directory is specific to your machine and setup only
(i.e. it contains local paths to libraries on your system
that most likely would not work on any other machine).
You do, however, want to share `requirements.txt` with your team
as this file can be used to replicate the virtual environment on your collaborators' systems.

To tell Git to intentionally ignore and not track certain files and directories,
you need to specify them in the `.gitignore` text file in the project root.
Our project already has `.gitignore`,
but in cases where you do not have it -
you can simply create it yourself.
In our case, we want to tell Git to ignore the "venv" directory
(and ".venv" as another naming convention for directories containing virtual environments)
and stop notifying us about it.
Edit your `.gitignore` file in PyCharm
and add a line containing "venv/" and another one containing ".venv/".
It does not matter much in this case where within the file you add these lines,
so let's do it at the end.
Your `.gitignore` should look something like this:

~~~
# IDEs
.vscode/
.idea/

# Intermediate Coverage file
.coverage

# Output files
*.png

# Python runtime
*.pyc
*.egg-info
.pytest_cache

# Virtual environments
venv/
.venv/
~~~
{: .output}

You may notice that we are already not tracking certain files and directories
with useful comments about what exactly we are ignoring.
You may also notice that each line in `.gitignore` is actually a pattern,
so you can ignore multiple files that match a pattern
(e.g. "*.png" will ignore all PNG files in the current directory).

If you run the `git status` command now,
you will notice that Git has cleverly understood that
you want to ignore changes to the "venv" directory so it is not warning us about it any more.
However, it has now detected a change to `.gitignore` file that needs to be committed.

~~~
$ git status
~~~
{: .language-bash}

~~~
On branch main
Your branch is up to date with 'origin/main'.

Changes not staged for commit:
  (use "git add <file>..." to update what will be committed)
  (use "git restore <file>..." to discard changes in working directory)
	modified:   .gitignore

Untracked files:
  (use "git add <file>..." to include in what will be committed)
	requirements.txt

no changes added to commit (use "git add" and/or "git commit -a")
~~~
{: .output}

To commit the changes `.gitignore` and `requirements.txt` to the local repository,
we first have to add these files to staging area to prepare them for committing.
We can do that at the same time as:

~~~
$ git add .gitignore requirements.txt
~~~
{: .language-bash}

Now we can commit them to the local repository with:

~~~
$ git commit -m "Initial commit of requirements.txt. Ignoring virtual env. folder."
~~~
{: .language-bash}

Remember to use meaningful messages for your commits.

So far we have been working in isolation -
all the changes we have done are still only stored locally on our individual machines.
In order to share our work with others,
we should push our changes to the remote repository on GitHub.
Before we push our changes however, we should first do a `git pull`.
This is considered best practice, since any changes made to the repository -
notably by other people -
may impact the changes we are about to push.
This could occur, for example,
by two collaborators making different changes to the same lines in a file.
By pulling first, we are made aware of any changes made by others,
in particular if there are any conflicts between their changes and ours.

~~~
$ git pull
~~~
{: .language-bash}

Now we've ensured our repository is synchronised with the remote one,
we can now push our changes.
GitHub has recently
[strengthened authentication requirements for Git operations](https://github.blog/2020-12-15-token-authentication-requirements-for-git-operations/)
accessing GitHub from the command line over HTTPS.
This means you cannot use passwords for authentication over HTTPS any more -
you either need to
[set up and use a personal access token](https://catalyst.zoho.com/help/tutorials/githubbot/generate-access-token.html)
for additional security if you want to continue to use HTTPS,
or switch to use private and public key pair over SSH
before you can push remotely the changes you made locally.
So, when you run the command below:

~~~
$ git push origin main
~~~
{: .language-bash}

> ## Authentication Errors
>
> If you get a warning that HTTPS access is deprecated, or a token is required,
> then you accidentally cloned the repository using HTTPS and not SSH.
> You can fix this from the command line by
> resetting the remote repository URL setting on your local repo:
>
> ~~~
> $ git remote set-url origin git@github.com:<YOUR_GITHUB_USERNAME>/python-intermediate-inflammation.git
> ~~~
> {: .language-bash}
{: .caution}

In the above command,
`origin` is an alias for the remote repository you used when cloning the project locally
(it is called that by convention and set up automatically by Git
when you run `git clone remote_url` command to replicate a remote repository locally);
`main` is the name of our main (and currently only) development branch.

>## Git Remotes
> Note that systems like Git allow us to synchronise work between
> any two or more copies of the same repository -
> the ones that are not located on your machine are "Git remotes" for you.
> In practice, though,
> it is easiest to agree with your collaborators to use one copy as a central hub
> (such as GitHub or GitLab), where everyone pushes their changes to.
> This also avoid risks associated with keeping the "central copy" on someone’s laptop.
> You can have more than one remote configured for your local repository,
> each of which generally is either read-only or read/write for you.
> Collaborating with others involves
> managing these remote repositories and pushing and pulling information
> to and from them when you need to share work.
>
> ![git-distributed](../fig/git-distributed.png){: .image-with-shadow width="400px"}
> <p style="text-align: center;">Git - distributed version control system<br> From <a href="https://www.w3docs.com/learn-git/git-repository.html" target="_blank">W3Docs</a> (freely available)</p>
{: .callout}

## Git Branches
When we do `git status`,
Git also tells us that we are currently on the `main` branch of the project.
A branch is one version of your project (the files in your repository)
that can contain its own set of commits.
We can create a new branch,
make changes to the code which we then commit to the branch,
and, once we are happy with those changes,
merge them back to the main branch.
To see what other branches are available, do:

~~~
$ git branch
~~~
{: .language-bash}
~~~
* main
~~~
{: .output}

At the moment, there's only one branch (`main`)
and hence only one version of the code available.
When you create a Git repository for the first time,
by default you only get one version (i.e. branch) - `main`.
Let's have a look at why having different branches might be useful.

### Feature Branch Software Development Workflow
While it is technically OK to commit your changes directly to `main` branch,
and you may often find yourself doing so for some minor changes,
the best practice is to use a new branch for each separate and self-contained unit/piece of work
you want to add to the project.
This unit of work is also often called a *feature*
and the branch where you develop it is called a *feature branch*.
Each feature branch should have its own meaningful name -
indicating its purpose (e.g. "issue23-fix").
If we keep making changes and pushing them directly to `main` branch on GitHub,
then anyone who downloads our software from there will get all of our work in progress -
whether or not it's ready to use!
So, working on a separate branch for each feature you are adding is good for several reasons:

* it enables the main branch to remain stable
  while you and the team explore and test the new code on a feature branch,
* it enables you to keep the untested and not-yet-functional feature branch code
  under version control and backed up,
* you and other team members may work on several features
  at the same time independently from one another,
* if you decide that the feature is not working or is no longer needed -
  you can easily and safely discard that branch without affecting the rest of the code.

Branches are commonly used as part of a feature-branch workflow, shown in the diagram below.

![Git feature branch workflow diagram](../fig/git-feature-branch.svg){: .image-with-shadow width="800px"}
<p style="text-align: center;">Git feature branches<br>
Adapted from <a href="https://sillevl.gitbooks.io/git/content/collaboration/workflows/gitflow/" target="_blank">Git Tutorial by sillevl</a> (Creative Commons Attribution 4.0 International License)</p>

In the software development workflow,
we typically have a main branch which is the version of the code that is
tested, stable and reliable.
Then, we normally have a development branch
(called `develop` or `dev` by convention)
that we use for work-in-progress code.
As we work on adding new features to the code,
we create new feature branches that first get merged into `develop`
after a thorough testing process.
After even more testing - `develop` branch will get merged into `main`.
The points when feature branches are merged to `develop`,
and `develop` to `main`
depend entirely on the practice/strategy established in the team.
For example, for smaller projects
(e.g. if you are working alone on a project or in a very small team),
feature branches sometimes get directly merged into `main` upon testing,
skipping the `develop` branch step.
In other projects,
the merge into `main` happens only at the point of making a new software release.
Whichever is the case for you, a good rule of thumb is -
nothing that is broken should be in `main`.

### Creating Branches
Let's create a `develop` branch to work on:

~~~
$ git branch develop
~~~
{: .language-bash}

This command does not give any output,
but if we run `git branch` again,
without giving it a new branch name, we can see the list of branches we have -
including the new one we have just made.

~~~
$ git branch
~~~
{: .language-bash}

~~~
    develop
  * main
~~~
{: .output}

The `*` indicates the currently active branch.
So how do we switch to our new branch?
We use the `git checkout` command with the name of the branch:

~~~
$ git checkout develop
~~~
{: .language-bash}

~~~
Switched to branch 'develop'
~~~
 {: .output}

> ## Create and Switch to Branch Shortcut
> A shortcut to create a new branch and immediately switch to it:
>
> ~~~
> $ git checkout -b develop
> ~~~
> {: .language-bash}
>
{: .callout}

### Updating Branches
If we start updating and committing files now,
the commits will happen on the `develop` branch
and will not affect the version of the code in `main`.
We add and commit things to `develop` branch in the same way as we do to `main`.

Let's make a small modification to `inflammation/models.py` in PyCharm,
and, say, change the spelling of "2d" to "2D" in docstrings for functions
`daily_mean()`,
`daily_max()` and
`daily_min()`.

If we do:

~~~
$ git status
~~~
{: .language-bash}

~~~
   On branch develop
   Changes not staged for commit:
     (use "git add <file>..." to update what will be committed)
     (use "git checkout -- <file>..." to discard changes in working directory)

   	modified:   inflammation/models.py

   no changes added to commit (use "git add" and/or "git commit -a")
~~~
{: .output}

Git is telling us that we are on branch `develop`
and which tracked files have been modified in our working directory.

We can now `add` and `commit` the changes in the usual way.

~~~
$ git add inflammation/models.py
$ git commit -m "Spelling fix"
~~~
{: .language-bash}

> ## Currently Active Branch
> Remember, `add` and `commit` commands always act on the currently active branch.
> You have to be careful and aware of which branch you are working with at any given moment.
> `git status` can help with that, and you will find yourself invoking it very often.
{: .callout}

### Pushing New Branch Remotely
We push the contents of the `develop` branch to GitHub
in the same way as we pushed the `main` branch.
However, as we have just created this branch locally,
it still does not exist in our remote repository.
You can check that in GitHub by listing all branches.

![Software project's main branch](../fig/software-project-main-branch.png){: .image-with-shadow width="700px"}

To push a new local branch remotely for the first time,
you could use the `-u` switch and the name of the branch you are creating and pushing to:

~~~
$ git push -u origin develop
~~~
{: .language-bash}

> ## Git Push With `-u` Switch
> Using the `-u` switch with the `git push` command is a handy shortcut for:
> (1) creating the new remote branch and
> (2) setting your local branch to automatically track the remote one at the same time.
> You need to use the `-u` switch only once to set up that association between
> your branch and the remote one explicitly.
> After that you could simply use `git push`
> without specifying the remote repository, if you wished so.
> We still prefer to explicitly state this information in commands.
{: .callout}

Let's confirm that the new branch `develop` now exist remotely on GitHub too.
From the `< > Code` tab in your repository in GitHub,
click the branch dropdown menu (currently showing the default branch `main`).
You should see your `develop` branch in the list too.

![Software project's develop branch](../fig/software-project-develop-branch.png){: .image-with-shadow width="700px"}

Now the others can check out the `develop` branch too and continue to develop code on it.

After the initial push of the new branch,
each next time we push to it in the usual manner (i.e. without the `-u` switch):

~~~
$ git push origin develop
~~~
{: .language-bash}

> ## What is the Relationship Between Originating and New Branches?
> It's natural to think that new branches have a parent/child relationship
> with their originating branch,
> but in actual Git terms, branches themselves do not have parents
> but single commits do.
> Any commit can have zero parents (a root, or initial, commit),
> one parent (a regular commit),
> or multiple parents (a merge commit),
> and using this structure, we can build
> a 'view' of branches from a set of commits and their relationships.
> A common way to look at it is that Git branches are really only
> [lightweight, movable pointers to commits](https://git-scm.com/book/en/v2/Git-Branching-Branches-in-a-Nutshell).
> So as a new commit is added to a branch,
> the branch pointer is moved to the new commit.
>
> What this means is that when you accomplish a merge between two branches,
> Git is able to determine the common 'commit ancestor'
> through the commits in a 'branch',
> and use that common ancestor to
> determine which commits need to be merged onto the destination branch.
> It also means that, in theory, you could merge any branch with any other at any time...
> although it may not make sense to do so!
{: .callout}

### Merging Into Main Branch
Once you have tested your changes on the `develop` branch,
you will want to merge them onto the `main` branch.
To do so, make sure you have all your changes committed and switch to `main`:

~~~
$ git checkout main
~~~
{: .language-bash}

~~~
Switched to branch 'main'
Your branch is up to date with 'origin/main'.
~~~
{: .output}

To merge the `develop` branch on top of `main` do:

~~~
$ git merge develop
~~~
{: .language-bash}

~~~
Updating 05e1ffb..be60389
Fast-forward
 inflammation/models.py | 6 +++---
 1 files changed, 3 insertions(+), 3 deletions(-)
~~~
{: .output}

If there are no conflicts,
Git will merge the branches without complaining
and replay all commits from `develop` on top of the last commit from `main`.
If there are merge conflicts
(e.g. a team collaborator modified the same portion of the same file you are working on
and checked in their changes before you),
the particular files with conflicts will be marked
and you will need to resolve those conflicts
and commit the changes before attempting to merge again.
Since we have no conflicts, we can now push the `main` branch to the remote repository:

~~~
git push origin main
~~~
{: .language-bash}

> ## All Branches Are Equal
<<<<<<< HEAD
> In Git, all branches are equal - there is nothing special about the `main` branch.
> It is called that by convention and is created by default,
> but it can also be called something else.
> A good example is `gh-pages` branch
> which is the main branch for website projects hosted on GitHub
> (rather than `main`, which can be safely deleted for such projects).
=======
> In Git, all branches are equal - there is nothing special about the `main` branch. It is called
> that by convention and is created by default, but it can also be called something else. A good example is
> `gh-pages` branch which is often the source branch for website projects hosted on GitHub (rather than `main`).
>>>>>>> 154fdd80
{: .callout}

> ## Keeping Main Branch Stable
Good software development practice is to keep the `main` branch stable
while you and the team develop and test new functionalities on feature branches
(which can be done in parallel and independently by different team members).
The next step is to merge feature branches onto the `develop` branch,
where more testing can occur to verify that the new features
work well with the rest of the code (and not just in isolation).
We talk more about different types of code testing in one of the following episodes.
{: .testimonial}

{% include links.md %}<|MERGE_RESOLUTION|>--- conflicted
+++ resolved
@@ -585,18 +585,12 @@
 {: .language-bash}
 
 > ## All Branches Are Equal
-<<<<<<< HEAD
 > In Git, all branches are equal - there is nothing special about the `main` branch.
 > It is called that by convention and is created by default,
 > but it can also be called something else.
 > A good example is `gh-pages` branch
-> which is the main branch for website projects hosted on GitHub
-> (rather than `main`, which can be safely deleted for such projects).
-=======
-> In Git, all branches are equal - there is nothing special about the `main` branch. It is called
-> that by convention and is created by default, but it can also be called something else. A good example is
-> `gh-pages` branch which is often the source branch for website projects hosted on GitHub (rather than `main`).
->>>>>>> 154fdd80
+> which is often the source branch for website projects hosted on GitHub
+> (rather than `main`).
 {: .callout}
 
 > ## Keeping Main Branch Stable
