---
title: "Diagnosing Issues and Improving Robustness"
teaching: 30
exercises: 15
questions:
- "Once we know our program has errors, how can we locate them in the code?"
- "How can we make our programs more resilient to failure?"
objectives:
- "Use a debugger to explore behaviour of a running program"
- "Describe and identify edge and corner test cases and explain why they are important"
- "Apply error handling and defensive programming techniques to improve robustness of a program"
- "Integrate linting tool style checking into a continuous integration job"
keypoints:
- "Unit testing can show us what does not work, but does not help us locate problems in code."
- "Use a **debugger** to help you locate problems in code."
- "A **debugger** allows us to pause code execution and examine its state by adding **breakpoints** to lines in code."
- "Use **preconditions** to ensure correct behaviour of code."
- "Ensure that unit tests check for **edge** and **corner cases** too."
- "Using linting tools to automatically flag suspicious programming language constructs and stylistic errors
can help improve code robustness."
---

## Introduction

Unit testing can tell us something is wrong in our code
and give a rough idea of where the error is
by which test(s) are failing.
But it does not tell us exactly where the problem is (i.e. what line of code),
or how it came about.
To give us a better idea of what is going on, we can:

 - output program state at various points,
   e.g. by using print statements to output the contents of variables,
- use a logging capability to output
  the state of everything as the program progresses, or
- look at intermediately generated files.

But such approaches are often time consuming
and sometimes not enough to fully pinpoint the issue.
In complex programs, like simulation codes,
we often need to get inside the code while it is running and explore.
This is where using a **debugger** can be useful.

## Setting the Scene

Let us add a new function called `patient_normalise()` to our inflammation example
to normalise a given inflammation data array so that all entries fall between 0 and 1.
(Make sure you create a new feature branch for this work off your `develop` branch.)
To normalise each patient's inflammation data
we need to divide it by the maximum inflammation experienced by that patient.
To do so, we can add the following code to `inflammation/models.py`:

~~~
def patient_normalise(data):
    """Normalise patient data from a 2D inflammation data array."""
    max = np.max(data, axis=0)
    return data / max[:, np.newaxis]
~~~
{: .language-python}

***Note:** there are intentional mistakes in the above code,
which will be detected by further testing and code style checking below
so bear with us for the moment.*

In the code above, we first go row by row
and find the maximum inflammation value for each patient
and store these values in a 1-dimensional NumPy array `max`.
We then want to use NumPy's element-wise division,
to divide each value in every row of inflammation data
(belonging to the same patient)
by the maximum value for that patient stored in the 1D array `max`.
However, we cannot do that division automatically
as `data` is a 2D array (of shape `(60, 40)`)
and `max` is a 1D array (of shape `(60, )`),
which means that their shapes are not compatible.

![NumPy arrays of incompatible shapes](../fig/numpy-incompatible-shapes.png){: .image-with-shadow width="800px"}

Hence, to make sure that we can perform this division and get the expected result,
we need to convert `max` to be a 2D array
by using the `newaxis` index operator to insert a new axis into `max`,
making it a 2D array of shape `(60, 1)`.

![NumPy arrays' shapes after adding a new_axis](../fig/numpy-shapes-after-new-axis.png){: .image-with-shadow width="800px"}

Now the division will give us the expected result.
Even though the shapes are not identical,
NumPy's automatic `broadcasting` (adjustment of shapes) will make sure that
the shape of the 2D `max` array is now "stretched" ("broadcast")
to match that of `data` - i.e. `(60, 40)`,
and element-wise division can be performed.

![NumPy arrays' shapes after broadcasting](../fig/numpy-shapes-after-broadcasting.png){: .image-with-shadow width="800px"}

> ## Broadcasting
>
> The term broadcasting describes how NumPy treats arrays with different shapes
> during arithmetic operations.
> Subject to certain constraints,
> the smaller array is “broadcast” across the larger array
> so that they have compatible shapes.
> Be careful, though, to understand how the arrays get stretched
> to avoid getting unexpected results.
{: .callout}

Note there is an assumption in this calculation
that the minimum value we want is always zero.
This is a sensible assumption for this particular application,
since the zero value is a special case indicating that a patient
experienced no inflammation on a particular day.

Let us now add a new test in `tests/test_models.py`
to check that the normalisation function is correct for some test data.

~~~
from inflammation.models import patient_normalise

@pytest.mark.parametrize(
    "test, expected",
    [
        ([[1, 2, 3], [4, 5, 6], [7, 8, 9]], [[0.33, 0.67, 1], [0.67, 0.83, 1], [0.78, 0.89, 1]])
    ])
def test_patient_normalise(test, expected):
    """Test normalisation works for arrays of one and positive integers.
       Test with a relative and absolute tolerance of 0.01."""

    result = patient_normalise(np.array(test))
    npt.assert_allclose(result, np.array(expected), rtol=1e-2, atol=1e-2)
~~~
{: .language-python}

Note that we are using the `assert_allclose()` Numpy testing function
instead of `assert_array_equal()`,
since it allows us to test against values that are **close** to each other.
This is very useful when we have numbers with arbitrary decimal places
and are only concerned with a certain degree of precision,
like the test case above.

> ## Relative and absolute tolerance
>
> **Relative tolerance** in unit testing means that the acceptable difference between the expected and actual results
> depends on the size of the expected result itself. So, if your expected result is 100,
> a relative tolerance of 0.1 (or 10%) means the actual result can be anywhere from 90 to 110 and still be considered correct.
>
> **Absolute tolerance**, on the other hand,
> sets a fixed allowable difference regardless of the magnitude of the expected result.
> For example, if you set an absolute tolerance of 5,
> it means the actual result can be within 5 units of the expected result,
> regardless of whether the expected result is 10 or 1000.
{: .callout}

Run the tests again using `python -m pytest tests/test_models.py`
and you will note that the new test is failing,
with an error message that does not give many clues as to what went wrong.

~~~
E           AssertionError:
E           Not equal to tolerance rtol=0.01, atol=0.01
E
E           Mismatched elements: 6 / 9 (66.7%)
E           Max absolute difference: 0.57142857
E           Max relative difference: 0.57356077
E            x: array([[0.142857, 0.285714, 0.428571],
E                  [0.5     , 0.625   , 0.75    ],
E                  [0.777778, 0.888889, 1.      ]])
E            y: array([[0.33, 0.67, 1.  ],
E                  [0.67, 0.83, 1.  ],
E                  [0.78, 0.89, 1.  ]])

tests/test_models.py:53: AssertionError
~~~
{: .output}

Let us use a debugger at this point to see what is going on and why the function failed.

## Debugging in PyCharm

Think of debugging like performing exploratory surgery - on code!
Debuggers allow us to peer at the internal workings of a program,
such as variables and other state,
as it performs its functions.

### Running Tests Within PyCharm

Firstly, to make it easier to track what's going on,
we can set up PyCharm to run and debug our tests
instead of running them from the command line.
If you have not done so already,
you will first need to enable the Pytest framework in PyCharm.
You can do this by:

1. Select either `PyCharm` > `Preferences` (Mac) or `File` > `Settings` (Linux, Windows).
2. Then, in the preferences window that appears,
   select `Tools` -> `Python integrated tools` > from the left.
3. Under `Testing`, for `Default test runner` select `pytest`.
4. Select `OK`.

![Setting up test framework in PyCharm](../fig/pycharm-test-framework.png){: .image-with-shadow width="1000px"}

We can now run `pytest` over our tests in PyCharm,
similarly to how we ran our `inflammation-analysis.py` script before.
Right-click the `test_models.py` file
under the `tests` directory in the file navigation window on the left,
and select `Run 'pytest in test_model...'`.
You'll see the results of the tests appear in PyCharm in a bottom panel.
If you scroll down in that panel you should see
the failed `test_patient_normalise()` test result
looking something like the following:

![Running pytest in PyCharm](../fig/pytest-pycharm-run-tests.png){: .image-with-shadow width="1000px"}

We can also run our test functions individually.
First, let us check that our PyCharm running and testing configurations are correct.
Select `Run` > `Edit Configurations...` from the PyCharm menu,
and you should see something like the following:

![Ensuring testing configurations in PyCharm are correct](../fig/pytest-pycharm-check-config.png){: .image-with-shadow width="800px"}

PyCharm allows us to configure multiple ways of running our code.
Looking at the figure above,
the first of these -
`inflammation-analysis` under `Python` -
was configured when we set up how to run our script from within PyCharm.
The second -
`pytest in test_models.py` under `Python tests` -
is our recent test configuration.
If you see just these, you are good to go.
We do not need any others,
so select any others you see and click the `-` button at the top to remove them.
This will avoid any confusion when running our tests separately.
Click `OK` when done.

> ## Buffered Output
>
> Whenever a Python program prints text to the terminal or to a file,
> it first stores this text in an **output buffer**.
> When the buffer becomes full or is **flushed**,
> the contents of the buffer are written to
> the terminal / file in one go and the buffer is cleared.
> This is usually done to increase performance
> by effectively converting multiple output operations into just one.
> Printing text to the terminal is a relatively slow operation,
> so in some cases this can make quite a big difference
> to the total execution time of a program.
>
> However, using buffered output can make debugging more difficult,
> as we can no longer be quite sure when a log message will be displayed.
> In order to make debugging simpler,
> PyCharm automatically adds the environment variable `PYTHONUNBUFFERED`
> we see in the screenshot above,
> which disables output buffering.
{: .callout}

Now, if you select the green arrow next to a test function
in our `test_models.py` script in PyCharm,
and select `Run 'pytest in test_model...'`,
we can run just that test:

![Running a single test in PyCharm](../fig/pytest-pycharm-run-single-test.png){: .image-with-shadow width="800px"}

Click on the "run" button next to `test_patient_normalise`,
and you will be able to see that PyCharm runs just that test function,
and we see the same `AssertionError` that we saw before.

### Running the Debugger

Now we want to use the debugger to investigate
what is happening inside the `patient_normalise` function.
To do this we will add a *breakpoint* in the code.
A breakpoint will pause execution at that point allowing us to explore the state of the program.

To set a breakpoint, navigate to the `models.py` file
and move your mouse to the `return` statement of the `patient_normalise` function.
Click to just to the right of the line number for that line
and a small red dot will appear,
indicating that you have placed a breakpoint on that line.

![Setting a breakpoint in PyCharm](../fig/pytest-pycharm-set-breakpoint.png){: .image-with-shadow width="600px"}

Now if you select the green arrow next to the `test_patient_normalise` function
and instead select `Debug 'pytest in test_model...'`,
you will notice that execution will be paused
at the `return` statement of `patient_normalise`.
In the debug panel that appears below,
we can now investigate the exact state of the program
prior to it executing this line of code.

In the debug panel below,
in the `Debugger` tab you will be able to see
two sections that looks something like the following:

![Debugging in PyCharm](../fig/pytest-pycharm-debug.png){: .image-with-shadow width="1000px"}

- The `Frames` section on the left,
  which shows the **call stack**
  (the chain of functions that have been executed to lead to this point).
  We can traverse this chain of functions if we wish,
  to observe the state of each function.
- The `Variables` section on the right,
  which displays the local and global variables currently in memory.
  You will be able to see the `data` array
  that is input to the `patient_normalise` function,
  as well as the `max` local array
  that was created to hold the maximum inflammation values for each patient.

We also have the ability run any Python code we wish at this point
to explore the state of the program even further!
This is useful if you want to view a particular combination of variables,
or perhaps a single element or slice of an array to see what went wrong.
Select the `Console` tab in the panel (next to the `Debugger` tab),
and you'll be presented with a Python prompt.
Try putting in the expression `max[:, np.newaxis]` into the console,
and you will be able to see the column vector that we are dividing `data` by
in the return line of the function.

![Debugging in PyCharm](../fig/pytest-pycharm-console.png){: .image-with-shadow width="1000px"}

Now, looking at the `max` variable,
we can see that something looks wrong,
as the maximum values for each patient do not correspond to the `data` array.
Recall that the input `data` array we are using for the function is

~~~
  [[1, 2, 3],
   [4, 5, 6],
   [7, 8, 9]]
~~~
{: .language-python}

So the maximum inflammation for each patient should be `[3, 6, 9]`,
whereas the debugger shows `[7, 8, 9]`.
You can see that the latter corresponds exactly to the last column of `data`,
and we can immediately conclude that
we took the maximum along the wrong axis of `data`.
Now we have our answer,
stop the debugging process by selecting
the red square at the top right of the main PyCharm window.

So to fix the `patient_normalise` function in `models.py`,
change `axis=0` in the first line of the function to `axis=1`.
With this fix in place,
running all the tests again should result in all tests passing.
Navigate back to `test_models.py` in PyCharm,
right click `test_models.py`
and select `Run 'pytest in test_model...'`.
You should be rewarded with:

![All tests in PyCharm are successful](../fig/pytest-pycharm-all-tests-pass.png){: .image-with-shadow width="1000px"}

> ## NumPy Axis
> Getting the axes right in NumPy is not trivial -
> the [following tutorial](https://www.sharpsightlabs.com/blog/numpy-axes-explained/#:~:text=NumPy%20axes%20are%20the%20directions,along%20the%20rows%20and%20columns)
> offers a good explanation on how axes work when applying NumPy functions to arrays.
{: .callout}

> ## Debugging Outside of an IDE
> It is worth being aware of the fact that you do not need to use an IDE to debug code,
> although it does certainly make it easier!
> The Python standard library comes with a command-line capable debugger built in, called [pdb](https://docs.python.org/3/library/pdb.html).
> The easiest way to use it is to put one of these lines
> anywhere in your code you would like the debugger to stop:
> `import pdb; pdb.set_trace()` or `breakpoint()`.
> Then you are able to run your Python program from the command line like you normally would,
> but instead of completing or erroring out,
> a different prompt for the debugger will come up in your terminal.
> The debugger has its own commands that you can read about
> [here](https://docs.python.org/3/library/pdb.html#debugger-commands).
{: .callout}

## Corner or Edge Cases

The test case that we have currently written for `patient_normalise`
is parameterised with a fairly standard data array.
However, when writing your test cases,
it is important to consider parameterising them by unusual or extreme values,
in order to test all the edge or corner cases that your code could be exposed to in practice.
Generally speaking, it is at these extreme cases that you will find your code failing,
so it is beneficial to test them beforehand.

What is considered an "edge case" for a given component depends on
what that component is meant to do.
In the case of `patient_normalise` function, the goal is to normalise a numeric array of numbers.
For numerical values, extreme cases could be zeros,
very large or small values,
not-a-number (`NaN`) or infinity values.
Since we are specifically considering an *array* of values,
an edge case could be that all the numbers of the array are equal.

For all the given edge cases you might come up with,
you should also consider their likelihood of occurrence.
It is often too much effort to exhaustively test a given function against every possible input,
so you should prioritise edge cases that are likely to occur.
For our `patient_normalise` function, some common edge cases might be the occurrence of zeros,
and the case where all the values of the array are the same.

When you are considering edge cases to test for,
try also to think about what might break your code.
For `patient_normalise` we can see that there is a division by
the maximum inflammation value for each patient,
so this will clearly break if we are dividing by zero here,
resulting in `NaN` values in the normalised array.

With all this in mind,
let us add a few edge cases to our parametrisation of `test_patient_normalise`.
We will add two extra tests,
corresponding to an input array of all 0,
and an input array of all 1.

~~~
@pytest.mark.parametrize(
    "test, expected",
    [
        ([[0, 0, 0], [0, 0, 0], [0, 0, 0]], [[0, 0, 0], [0, 0, 0], [0, 0, 0]]),
        ([[1, 1, 1], [1, 1, 1], [1, 1, 1]], [[1, 1, 1], [1, 1, 1], [1, 1, 1]]),
        ([[1, 2, 3], [4, 5, 6], [7, 8, 9]], [[0.33, 0.67, 1], [0.67, 0.83, 1], [0.78, 0.89, 1]]),
    ])
~~~
{: .language-python}

Running the tests now from the command line results in the following assertion error,
due to the division by zero as we predicted.

~~~
E           AssertionError:
E           Not equal to tolerance rtol=0.01, atol=0.01
E
E           x and y nan location mismatch:
E            x: array([[nan, nan, nan],
E                  [nan, nan, nan],
E                  [nan, nan, nan]])
E            y: array([[0, 0, 0],
E                  [0, 0, 0],
E                  [0, 0, 0]])

tests/test_models.py:88: AssertionError
~~~
{: .output}

How can we fix this?
Luckily, there is a NumPy function that is useful here,
[`np.isnan()`](https://numpy.org/doc/stable/reference/generated/numpy.isnan.html),
which we can use to replace all the NaN's with our desired result,
which is 0.
We can also silence the run-time warning using
[`np.errstate`](https://numpy.org/doc/stable/reference/generated/numpy.errstate.html):

~~~
...
def patient_normalise(data):
    """
    Normalise patient data from a 2D inflammation data array.

    NaN values are ignored, and normalised to 0.

    Negative values are rounded to 0.
    """
    max = np.nanmax(data, axis=1)
    with np.errstate(invalid='ignore', divide='ignore'):
        normalised = data / max[:, np.newaxis]
    normalised[np.isnan(normalised)] = 0
    normalised[normalised < 0] = 0
    return normalised
...
~~~
{: .language-python}

> ## Exercise: Exploring Tests for Edge Cases
>
> Think of some more suitable edge cases to test our `patient_normalise()` function
> and add them to the parametrised tests.
> After you have finished remember to commit your changes.
>
>
> > ## Possible Solution
> >
> > ~~~
> > from inflammation.models import patient_normalise
> >
> > @pytest.mark.parametrize(
> >     "test, expected",
> >     [
> >         (
> >             [[0, 0, 0], [0, 0, 0], [0, 0, 0]],
> >             [[0, 0, 0], [0, 0, 0], [0, 0, 0]],
> >         ),
> >         (
> >             [[1, 1, 1], [1, 1, 1], [1, 1, 1]],
> >             [[1, 1, 1], [1, 1, 1], [1, 1, 1]],
> >         ),
> >         (
> >             [[float('nan'), 1, 1], [1, 1, 1], [1, 1, 1]],
> >             [[0, 1, 1], [1, 1, 1], [1, 1, 1]],
> >         ),
> >         (
> >             [[1, 2, 3], [4, 5, float('nan')], [7, 8, 9]],
> >             [[0.33, 0.67, 1], [0.8, 1, 0], [0.78, 0.89, 1]],
> >         ),
> >         (
> >             [[-1, 2, 3], [4, 5, 6], [7, 8, 9]],
> >             [[0, 0.67, 1], [0.67, 0.83, 1], [0.78, 0.89, 1]],
> >         ),
> >         (
> >             [[1, 2, 3], [4, 5, 6], [7, 8, 9]],
> >             [[0.33, 0.67, 1], [0.67, 0.83, 1], [0.78, 0.89, 1]],
> >         )
> >     ])
> > def test_patient_normalise(test, expected):
> >     """Test normalisation works for arrays of one and positive integers."""
> >
> >     result = patient_normalise(np.array(test))
> >     npt.assert_allclose(result, np.array(expected), rtol=1e-2, atol=1e-2)
> > ...
> > ~~~
> > {: .language-python}
> >
> > You could also, for example, test and handle the case of a whole row of NaNs.
> {: .solution}
>
{: .challenge}

## Defensive Programming

In the previous section, we made a few design choices for our `patient_normalise` function:

1. We are implicitly converting any `NaN` and negative values to 0,
2. Normalising a constant 0 array of inflammation results in an identical array of 0s,
3. We do not warn the user of any of these situations.

This could have be handled differently.
We might decide that we do not want to silently make these changes to the data,
but instead to explicitly check that the input data satisfies a given set of assumptions
(e.g. no negative values)
and raise an error if this is not the case.
Then we can proceed with the normalisation,
confident that our normalisation function will work correctly.

Checking that input to a function is valid via a set of preconditions
is one of the simplest forms of **defensive programming**
which is used as a way of avoiding potential errors.
Preconditions are checked at the beginning of the function
to make sure that all assumptions are satisfied.
These assumptions are often based on the *value* of the arguments, like we have already discussed.
However, in a dynamic language like Python
one of the more common preconditions is to check that the arguments of a function
are of the correct *type*.
Currently there is nothing stopping someone from calling `patient_normalise` with
a string, a dictionary, or another object that is not an `ndarray`.

As an example, let us change the behaviour of the `patient_normalise()` function
to raise an error on negative inflammation values.
Edit the `inflammation/models.py` file,
and add a precondition check to the beginning of the `patient_normalise()` function like so:

~~~
...
    if np.any(data < 0):
        raise ValueError('Inflammation values should not be negative')
...
~~~
{: .language-python}

We can then modify our test function in `tests/test_models.py`
to check that the function raises the correct exception - a `ValueError` -
when input to the test contains negative values
(i.e. input case `[[-1, 2, 3], [4, 5, 6], [7, 8, 9]]`).
The [`ValueError`](https://docs.python.org/3/library/exceptions.html#ValueError) exception
is part of the standard Python library
and is used to indicate that the function received an argument of the right type,
but of an inappropriate value.

~~~
from inflammation.models import patient_normalise

@pytest.mark.parametrize(
    "test, expected, expect_raises",
    [
        ... # previous test cases here, with None for expect_raises, except for the next one - add ValueError
        ... # as an expected exception (since it has a negative input value)
        (
            [[-1, 2, 3], [4, 5, 6], [7, 8, 9]],
            [[0, 0.67, 1], [0.67, 0.83, 1], [0.78, 0.89, 1]],
            ValueError,
        ),
        (
            [[1, 2, 3], [4, 5, 6], [7, 8, 9]],
            [[0.33, 0.67, 1], [0.67, 0.83, 1], [0.78, 0.89, 1]],
            None,
        ),
    ])
def test_patient_normalise(test, expected, expect_raises):
    """Test normalisation works for arrays of one and positive integers."""
        
    if expect_raises is not None:
        with pytest.raises(expect_raises):
            result = patient_normalise(np.array(test))
            npt.assert_allclose(result, np.array(expected), rtol=1e-2, atol=1e-2)
    else:
        result = patient_normalise(np.array(test))
        npt.assert_allclose(result, np.array(expected), rtol=1e-2, atol=1e-2)
~~~
{: .language-python}

Be sure to commit your changes so far and push them to GitHub.

> ## Optional Exercise: Add a Precondition to Check the Correct Type and Shape of Data
>
> Add preconditions to check that data is an `ndarray` object and that it is of the correct shape.
> Add corresponding tests to check that the function raises the correct exception.
> You will find the Python function
> [`isinstance`](https://docs.python.org/3/library/functions.html#isinstance)
> useful here, as well as the Python exception
> [`TypeError`](https://docs.python.org/3/library/exceptions.html#TypeError).
> Once you are done, commit your new files,
> and push the new commits to your remote repository on GitHub.
>
> > ## Solution
> >
> > In `inflammation/models.py`:
> >
> > ~~~
> > ...
> > def patient_normalise(data):
> >     """
> >     Normalise patient data between 0 and 1 of a 2D inflammation data array.
> >
> >     Any NaN values are ignored, and normalised to 0
> >
> >     :param data: 2D array of inflammation data
> >     :type data: ndarray
> >
> >     """
> >     if not isinstance(data, np.ndarray):
> >         raise TypeError('data input should be ndarray')
> >     if len(data.shape) != 2:
> >         raise ValueError('inflammation array should be 2-dimensional')
> >     if np.any(data < 0):
> >         raise ValueError('inflammation values should be non-negative')
> >     max = np.nanmax(data, axis=1)
> >     with np.errstate(invalid='ignore', divide='ignore'):
> >         normalised = data / max[:, np.newaxis]
> >     normalised[np.isnan(normalised)] = 0
> >     return normalised
> > ...
> > ~~~
> >
> > In `test/test_models.py`:
> >
> > ~~~
> > from inflammation.models import patient_normalise
> > ...
> > @pytest.mark.parametrize(
> >     "test, expected, expect_raises",
> >     [
> >         ...
> >         (
> >             'hello',
> >             None,
> >             TypeError,
> >         ),
> >         (
> >             3,
> >             None,
> >             TypeError,
> >         ),
> >         (
> >             [[1, 2, 3], [4, 5, 6], [7, 8, 9]],
> >             [[0.33, 0.67, 1], [0.67, 0.83, 1], [0.78, 0.89, 1]],
> >             None,
> >         )
> >     ])
> > def test_patient_normalise(test, expected, expect_raises):
> >     """Test normalisation works for arrays of one and positive integers."""
> >     if isinstance(test, list):
> >         test = np.array(test)
> >     if expect_raises is not None:
> >         with pytest.raises(expect_raises):
> >           result = patient_normalise(test)
> >           npt.assert_allclose(result, np.array(expected), rtol=1e-2, atol=1e-2)
> >
> >     else:
> >         result = patient_normalise(test)
> >         npt.assert_allclose(result, np.array(expected), rtol=1e-2, atol=1e-2)
> > ...
> > ~~~
> >
> > Note the conversion from `list` to `np.array` has been moved
> > out of the call to `npt.assert_allclose()` within the test function,
> > and is now only applied to list items (rather than all items).
> > This allows for greater flexibility with our test inputs,
> > since this wouldn't work in the test case that uses a string.
> >
> > {: .language-python}
> {: .solution}
>
{: .challenge}

If you do the challenge, again, be sure to commit your changes and push them to GitHub.

You should not take it too far by trying to code preconditions for every conceivable eventuality.
You should aim to strike a balance between
making sure you secure your function against incorrect use,
and writing an overly complicated and expensive function
that handles cases that are likely never going to occur.
For example, it would be sensible to validate the shape of your inflammation data array
when it is actually read from the csv file (in `load_csv`),
and therefore there is no reason to test this again in `patient_normalise`.
You can also decide against adding explicit preconditions in your code,
and instead state the assumptions and limitations of your code
for users of your code in the docstring
and rely on them to invoke your code correctly.
This approach is useful when explicitly checking the precondition is too costly.

## Improving Robustness with Automated Code Style Checks

Let us re-run Pylint over our project after having added some more code to it.
From the project root do:

~~~
$ pylint inflammation
~~~
{: .language-bash}

You may see something like the following in Pylint's output:

~~~
************* Module inflammation.models
...
inflammation/models.py:60:4: W0622: Redefining built-in 'max' (redefined-builtin)
...
~~~
{: .language-bash}

The above output indicates that by using the local variable called `max`
in the `patient_normalise` function,
we have redefined a built-in Python function called `max`.
This is not a good idea and may have some undesired effects
(e.g. if you redefine a built-in name in a global scope
you may cause yourself some trouble which may be difficult to trace).

> ## Exercise: Fix Code Style Errors
>
> Rename our local variable `max` to something else (e.g. call it `max_data`), 
> then rerun your tests and commit these latest changes and
> push them to GitHub using our usual feature branch workflow. 
>
> 
{: .challenge}

It may be hard to remember to run linter tools every now and then.
Luckily, we can now add this Pylint execution to our continuous integration builds
as one of the extra tasks.
<<<<<<< HEAD
Since we are adding an extra feature to our CI workflow,
let us start this from a new feature branch from the `develop` branch:

~~~
$ git switch -c pylint-ci develop # note a shorthand for creating a branch from another and switching to it
~~~
{: .language-bash}

Then to add Pylint to our CI workflow,
=======
To add Pylint to our CI workflow,
>>>>>>> c0869954
we can add the following step to our `steps` in `.github/workflows/main.yml`:

~~~
...
    - name: Check style with Pylint
      run: |
        python3 -m pylint --fail-under=0 --reports=y inflammation
...
~~~
{: .language-bash}

Note we need to add `--fail-under=0` otherwise
the builds will fail if we do not get a 'perfect' score of 10!
This seems unlikely, so let us be more pessimistic.
We have also added `--reports=y` which will give us a more detailed report of the code analysis.

Then we can just add this to our repo and trigger a build:

~~~
$ git add .github/workflows/main.yml
$ git commit -m "Add Pylint run to build"
$ git push origin test-suite
~~~
{: .language-bash}

Then once complete, under the build(s) reports you should see
an entry with the output from Pylint as before,
but with an extended breakdown of the infractions by category
as well as other metrics for the code,
such as the number and line percentages of code, docstrings, comments, and empty lines.

So we specified a score of 0 as a minimum which is very low.
If we decide as a team on a suitable minimum score for our codebase,
we can specify this instead.
There are also ways to specify specific style rules that shouldn't be broken
which will cause Pylint to fail,
which could be even more useful if we want to mandate a consistent style.

We can specify overrides to Pylint's rules in a file called `.pylintrc`
which Pylint can helpfully generate for us.
In our repository root directory:

~~~
$ pylint --generate-rcfile > .pylintrc
~~~
{: .language-bash}

Looking at this file, you'll see it is already pre-populated.
No behaviour is currently changed from the default by generating this file,
but we can amend it to suit our team's coding style.
For example, a typical rule to customise - favoured by many projects -
is the one involving line length.
You'll see it is set to 100, so let us set that to a more reasonable 120.
While we are at it, let us also set our `fail-under` in this file:

~~~
...
# Specify a score threshold to be exceeded before program exits with error.
fail-under=0
...
# Maximum number of characters on a single line.
max-line-length=120
...
~~~
{: .language-bash}

do not forget to remove the `--fail-under` argument to Pytest
in our GitHub Actions configuration file too,
since we do not need it anymore.

Now when we run Pylint we will not be penalised for having a reasonable line length.
For some further hints and tips on how to approach using Pylint for a project,
see [this article](https://pythonspeed.com/articles/pylint/).

## Merging to `develop` Branch

Now we are happy with our test suite, we can merge this work
(which currently only exist on our `test-suite` branch)
with our parent `develop` branch.
Again, this reflects us working with impunity on a logical unit of work,
involving multiple commits,
on a separate feature branch until it is ready to be escalated to the `develop` branch.

Be sure to commit all your changes to `test-suite` and then merge to the 
`develop` branch in the usual manner.

~~~
$ git switch develop
$ git merge test-suite
~~~
{: .language-bash}

Then, assuming there are no conflicts,
we can push these changes back to the remote repository as we have done before:

~~~
$ git push origin develop
~~~
{: .language-bash}

Now these changes have migrated to our parent `develop` branch,
`develop` will also inherit the configuration to run CI builds,
so these will run automatically on this branch as well.

This highlights a big benefit of CI when you perform merges (and apply pull requests).
As new branch code is merged into upstream branches like `develop` and `main`
these newly integrated code changes are automatically tested *together* with existing code -
which of course may also have been changed by other developers working on the code at the same time.

{% include links.md %}<|MERGE_RESOLUTION|>--- conflicted
+++ resolved
@@ -749,19 +749,7 @@
 It may be hard to remember to run linter tools every now and then.
 Luckily, we can now add this Pylint execution to our continuous integration builds
 as one of the extra tasks.
-<<<<<<< HEAD
-Since we are adding an extra feature to our CI workflow,
-let us start this from a new feature branch from the `develop` branch:
-
-~~~
-$ git switch -c pylint-ci develop # note a shorthand for creating a branch from another and switching to it
-~~~
-{: .language-bash}
-
-Then to add Pylint to our CI workflow,
-=======
 To add Pylint to our CI workflow,
->>>>>>> c0869954
 we can add the following step to our `steps` in `.github/workflows/main.yml`:
 
 ~~~
