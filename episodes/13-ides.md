--- conflicted
+++ resolved
@@ -362,11 +362,7 @@
 ![Syntax Highlighting Functionality in PyCharm](../fig/pycharm-syntax-highlighting.png){: .image-with-shadow width="1000px" }
 
 ### Code Completion
-<<<<<<< HEAD
-As you start typing code, PyCharm will offer to complete some of the code for you in a form of an auto-completion popup.
-=======
 As you start typing code, PyCharm will offer to complete some of the code for you in the form of an auto completion popup.
->>>>>>> e1ed2b7b
 This is a context-aware code completion feature that speeds up the process of coding (e.g. reducing typos and other
 common mistakes) by offering available variable
 names, functions from available packages, parameters of functions, hints related to syntax errors, etc.
