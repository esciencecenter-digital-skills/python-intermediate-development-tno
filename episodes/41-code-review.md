--- conflicted
+++ resolved
@@ -194,144 +194,6 @@
 
 Recall [solution requirements SR1.1.1](../31-software-requirements/index.html#solution-requirements)
 from an earlier episode.
-<<<<<<< HEAD
-Your team member has implemented one of them according to the specification
-(let's call it `feature-x`)
-but tests are still missing.
-You are now tasked with implementing tests on top of that existing implementation
-to make sure the new feature indeed satisfies the requirements.
-You will propose changes to their repository
-(the shared repository in this context)
-via pull request (acting as the code author)
-and engage in code review with your team member (acting as a code reviewer).
-Similarly, you will receive a pull request on your repository from another team member,
-in which case the roles will be reversed.
-The following diagram depicts the branches that you should have in the repository.
-
-![Branches for a feature and its tests](../fig/exercise-feature-branch.svg){: .image-with-shadow width="800px"}
-<p style="text-align: center;">
-Adapted from <a href="https://sillevl.gitbooks.io/git/content/collaboration/workflows/gitflow/" target="_blank">Git Tutorial by sillevl</a> (Creative Commons Attribution 4.0 International License)
-</p>
-
-To achieve this, the following steps are needed.
-
-#### Step 1: Adding Collaborators to a Shared Repository
-
-You need to add the other team member(s) as collaborator(s) on your repository
-to enable them to create branches and pull requests.
-To do so, each repository owner needs to:
-
-1. Head over to Settings section of your software project's repository in GitHub.
-   ![Accessing settings for a repository in GitHub](../fig/github-settings.png){: .image-with-shadow width="900px"}
-2. Select the **vertical** tab 'Collaborators' from the left and click the 'Add people' button.
-   ![Managing access to a repository in GitHub](../fig/github-manage-access.png){: .image-with-shadow width="900px"}
-3. Add your collaborator(s) by their GitHub username(s), full name(s) or email address(es).
-   ![Adding collaborators to a repository in GitHub](../fig/github-add-collaborators.png){: .image-with-shadow width="900px"}
-4. Collaborator(s) will be notified of your invitation to join your repository
-   based on their notification preferences.
-5. Once they accept the invitation, they will have the collaborator-level access to your repository
-   and will show up in the list of your collaborators.
-
-See the full details on
-[collaborator permissions for personal repositories](https://docs.github.com/en/account-and-profile/setting-up-and-managing-your-github-user-account/managing-user-account-settings/permission-levels-for-a-user-account-repository)
-to understand what collaborators will be able to do within your repository.
-Note that repositories owned by an organisation have a
-[more granular access control](https://docs.github.com/en/get-started/learning-about-github/access-permissions-on-github)
-compared to that of personal repositories.
-
-#### Step 2: Preparing Your Local Environment for a Pull Request
-
-1. Obtain the GitHub URL of the shared repository you will be working on and clone it locally
-   (make sure you do it outside your software repository's folder you have been working on so far).
-   This will create a copy of the repository locally on your machine
-   along with all of its (remote) branches.
-   ~~~
-   $ git clone <remote-repo-url>
-   $ cd <remote-repo-name>
-   ~~~
-   {: .language-bash}
-2. Check with the repository owner (your team member)
-   which feature (SR1.1.1 or SR1.2.1) they implemented in the
-   [previous exercise](/32-software-design/index.html#implement-requirements)
-   and what is the name of the branch they worked on.
-   Let's assume the name of the branch was `feature-x`
-   (you should amend the branch name for your case accordingly).
-3. Your task is to add tests for the code on `feature-x` branch.
-   You should do so on a separate branch called `feature-x-tests`,
-   which will branch off `feature-x`.
-   This is to enable you later on to create a pull request
-   from your `feature-x-tests` branch with your changes
-   that can then easily be reviewed and compared with `feature-x`
-   by the team member who created it.
-
-   To do so, branch off a new local branch `feature-x-tests` from the remote `feature-x` branch
-   (making sure you use the branch names that match your case).
-   Also note that, while we say "remote" branch `feature-x` -
-   you have actually obtained it locally on your machine when you cloned the remote repository.
-   ~~~
-   $ git switch -c feature-x-tests origin/feature-x
-   ~~~
-   {: .language-bash}
-
-   You are now located in the new (local) `feature-x-tests` branch
-   and are ready to start adding your code.
-
-#### Step 3: Adding New Code
-
-> ## Exercise: Implement Tests for the New Feature
-> Look back at the
-> [solution requirements](/31-software-requirements/index.html#solution-requirements)
-> (SR1.1.1 or SR1.2.1)
-> for the feature that was implemented in your shared repository.
-> Implement tests against the appropriate specification in your local feature branch.
->
-> ***Note:** Try not to not fall into the trap of
-> writing the tests to test the existing code/implementation -
-> you should write the tests to make sure the code satisfies the requirements
-> regardless of the actual implementation.
-> You can treat the implementation as a
-> [black box](https://en.wikipedia.org/wiki/Black-box_testing) -
-> a typical approach to software testing -
-> as a way to make sure it is properly tested against its requirements
-> without introducing assumptions into the tests about its implementation.*
-{: .challenge}
-
-> ## Testing Based on Requirements
-> Tests should test functionality,
-> which stem from the software requirements,
-> rather than an implementation.
-> Tests can be seen as a reflection of those requirements -
-> checking if the requirements are satisfied.
-{: .callout}
-
-Remember to commit your new code to your branch `feature-x-tests`.
-
-~~~
-$ git add -A
-$ git commit -m "Added tests for feature-x."
-~~~
-{: .language-bash}
-
-#### Step 4: Submitting a Pull Request
-
-When you have finished adding your tests
-and committed the changes to your local `feature-x-tests`,
-and are ready for the others in the team to review them,
-you have to do the following:
-
-1. Push your local feature branch `feature-x-tests` remotely to the shared repository.
-   ~~~
-   $ git push -u origin feature-x-tests
-   ~~~
-   {: .language-bash}
-2. Head over to the remote repository in GitHub
-   and locate your new (`feature-x-tests`) branch from the dropdown box on the Code tab
-   (you can search for your branch or use the "View all branches" option).
-   ![All repository branches in GitHub](../fig/github-branches.png){: .image-with-shadow width="600px"}
-3. Open a pull request by clicking "Compare & pull request" button.
-   ![Submitting a pull request in GitHub](../fig/github-create-pull-request.png){: .image-with-shadow width="900px"}
-4. Select the base and the head branch, e.g. `feature-x` and `feature-x-tests`, respectively.
-=======
 Your fictional colleague has implemented it according to the specification
 and pushed it to a branch `feature-std-dev`.
 You will turn this branch into a pull request for your fictional colleague on your
@@ -348,7 +210,6 @@
 3. Create a new pull request by clicking the green `New pull request` button.
    ![GitHub pull requests tab](../fig/github-pull-request-tab.png){: .image-with-shadow width="900px"}
 4. Select the base and the compare branch, e.g. `main` and `feature-std-dev`, respectively.
->>>>>>> 7bc7c388
    Recall that the base branch is where you want your changes to be merged
    and the compare branch contains the changes.
 5. Click `Create pull request` button to open the request.
