---
title: "Introduction to a Software Project"
teaching: 20
exercises: 10
questions:
- "What is a design architecture of a software project?"
- "Why is splitting code into smaller functional units (modules) good when designing software?"
objectives:
- "Use Git to obtain a working copy of our template software project from GitHub."
- "Inspect the structure and architecture of our software project."
- "Understand Model-View-Controller (MVC) architecture in software design and its use in our project."

keypoints:
- "Programming interfaces define how individual modules within a software application interact among themselves or
how the application itself interacts with its users."
- "MVC is a software design architecture which divides the application into three interconnected modules: Model (data),
View (user interface), and Controller (input/output and data manipulation)."
- "The software project we use throughout this course is an example of an MVC application that manipulates
patients’ inflammation data and performs basic statistical analysis using Python."
---

## Our Software Project
So, you have joined a software development team that has been working on the [patient inflammation project](https://github.com/carpentries-incubator/python-intermediate-inflammation) developed in Python and stored on GitHub.
The software project studies inflammation in patients
who have been given a new treatment for arthritis and reuses the inflammation dataset from the [novice Software Carpentry Python lesson](https://swcarpentry.github.io/python-novice-inflammation/index.html). The dataset contains information for 60 patients,
who had their inflammation levels recorded for 40 days (a snapshot of data is below).

![Snapshot of the inflammation dataset](../fig/inflammation-dataset.svg){: .image-with-shadow width="300px" }
{% comment %}
Figure obtained and modified from https://swcarpentry.github.io/python-novice-inflammation/fig/lesson-overview.svg.
{% endcomment %}

The project analyses the data to study the effect of the new arthritis treatment by checking the inflammation records
across all patients but it is not finished and contains some errors. You will be working on your own and in
collaboration with others to fix and build on top of the existing code during the course.

To start with the development, we have to obtain a local copy of the project on
your machine and inspect it. To first step to this is to create a copy of the software project repository from GitHub
within your own GitHub account:

1. Log into your GitHub account. 
2. Go to the [template repository URL](https://github.com/carpentries-incubator/python-intermediate-inflammation).
![Software project template repository in GitHub](../fig/template-repository.png){: .image-with-shadow width="800px" }
3. Click `Use this template` button towards the top right of the template repository's GitHub page to create a **copy** of
the repository under your GitHub account. Note that each participant is creating their own copy to work on. Also,
we are not forking the directory but creating a copy (remember - you can have only one *fork* but can have multiple *copies* of a repository in GitHub).
4. Make sure to select your personal account and set the name of the project to `python-intermediate-inflammation` (you can call it
anything you like, but it may be easier for future group exercises if everyone uses the same name). Also set the new repository's visibility to
'Public' - so it can be seen by others and by third-party Continuous Integration (CI) services (to be covered later on in the course).
![Making a copy of the software project template repository in GitHub](../fig/copy-template-repository.png){: .image-with-shadow width="600px" }
5. Click the `Create repository from template` button and wait for GitHub to import the copy of the repository under your account.
6. Locate the copied repository under your own GitHub account.
![View of the own copy of the software template repository in GitHub](../fig/own-template-repository.png){: .image-with-shadow width="800px" }

> ## Obtain the Software Project Locally
> Using the command line, clone the copied repository from your GitHub account into the home directory on your computer, 
> (to be consistent with the code examples and exercises in the course).
> Which command(s) would you use to get a detailed list of contents of the directory you have just cloned?
> > ## Solution
1. Find the URL of the software project repository to clone from your GitHub account. Make sure you do not clone the
> > original template repository but rather your own copy, as you should be able to push commits to it later on.
> > ![URL to clone the repository in GitHub](../fig/clone-repository.png){: .image-with-shadow width="800px" }
2. Make sure you are located in your home directory in the command line with:
> > `cd ~`
3. From your home directory, do:
> > `git clone https://github.com/<YOUR_GITHUB_USERNAME>/python-intermediate-inflammation`. Make sure you are cloning 
> > your copy of the software project and not the template repo.
4. Navigate into the cloned repository in your command line with:
> > `cd python-intermediate-inflammation`
5. List the contents of the directory:
> > `ls -l`. Remember the `-l` flag of the `ls` command and also how to get help for commands in the command line using 
> > manual pages, e.g.: `man ls`.
> {: .solution}
{: .challenge}

### Our Software Project Structure
Let’s inspect the content of the software project from the command line. From the root directory of the project, you can
 use the command `ls -l` to get a more detailed list of the contents. You should see something similar to the following.

~~~
$ cd ~/python-intermediate-inflammation
$ ls -l
total 24
-rw-r--r--   1 carpentry  users  1055 20 Apr 15:41 README.md
drwxr-xr-x  18 carpentry  users   576 20 Apr 15:41 data
drwxr-xr-x   5 carpentry  users   160 20 Apr 15:41 inflammation
-rw-r--r--   1 carpentry  users  1122 20 Apr 15:41 inflammation-analysis.py
drwxr-xr-x   4 carpentry  users   128 20 Apr 15:41 tests
~~~
{: .language-bash}

As can be seen from the above, our software project contains the `README` file (that typically describes the project,
its usage, installation, authors and how to contribute), Python script `inflammation-analysis.py`,
and three directories - `inflammation`, `data` and `tests`.

The Python script `inflammation-analysis.py` provides the main
entry point in the application, and on closer inspection, we can see that the `inflammation` directory contains two more Python scripts -
`views.py` and `models.py`. We will have a more detailed look into these shortly.

~~~
$ ls -l inflammation
total 24
-rw-r--r--  1 alex  staff  838 29 Jun 09:59 models.py
-rw-r--r--  1 alex  staff  649 25 Jun 13:13 views.py
~~~
{: .language-bash}

Directory `data` contains several files with patients’ daily inflammation information.

~~~
$ ls -l data
total 264
-rw-r--r--  1 alex  staff   5365 25 Jun 13:13 inflammation-01.csv
-rw-r--r--  1 alex  staff   5314 25 Jun 13:13 inflammation-02.csv
-rw-r--r--  1 alex  staff   5127 25 Jun 13:13 inflammation-03.csv
-rw-r--r--  1 alex  staff   5367 25 Jun 13:13 inflammation-04.csv
-rw-r--r--  1 alex  staff   5345 25 Jun 13:13 inflammation-05.csv
-rw-r--r--  1 alex  staff   5330 25 Jun 13:13 inflammation-06.csv
-rw-r--r--  1 alex  staff   5342 25 Jun 13:13 inflammation-07.csv
-rw-r--r--  1 alex  staff   5127 25 Jun 13:13 inflammation-08.csv
-rw-r--r--  1 alex  staff   5327 25 Jun 13:13 inflammation-09.csv
-rw-r--r--  1 alex  staff   5342 25 Jun 13:13 inflammation-10.csv
-rw-r--r--  1 alex  staff   5127 25 Jun 13:13 inflammation-11.csv
-rw-r--r--  1 alex  staff   5340 25 Jun 13:13 inflammation-12.csv
-rw-r--r--  1 alex  staff  22554 25 Jun 13:13 python-novice-inflammation-data.zip
-rw-r--r--  1 alex  staff     12 25 Jun 13:13 small-01.csv
-rw-r--r--  1 alex  staff     15 25 Jun 13:13 small-02.csv
-rw-r--r--  1 alex  staff     12 25 Jun 13:13 small-03.csv
~~~
{: .language-bash}

The data is stored in
a series of comma-separated values (CSV) format files, where:

- each row holds temperature measurements for a single patient (in some arbitrary units of inflammation),
- columns represent successive days.

> ## Have a Peek at the Data
> Which command(s) would you use to list the contents or a first few lines of `data/inflammation-01.csv` file?
> > ## Solution
> > 1. To list the entire content from the project root do: `cat data/inflammation-01.csv`.
> > 2. To list the first 5 lines from the project root do: `head -n 5 data/inflammation-01.csv`.
> >
> > ~~~
> 0,0,1,3,2,3,6,4,5,7,2,4,11,11,3,8,8,16,5,13,16,5,8,8,6,9,10,10,9,3,3,5,3,5,4,5,3,3,0,1
> 0,1,1,2,2,5,1,7,4,2,5,5,4,6,6,4,16,11,14,16,14,14,8,17,4,14,13,7,6,3,7,7,5,6,3,4,2,2,1,1
> 0,1,1,1,4,1,6,4,6,3,6,5,6,4,14,13,13,9,12,19,9,10,15,10,9,10,10,7,5,6,8,6,6,4,3,5,2,1,1,1
> 0,0,0,1,4,5,6,3,8,7,9,10,8,6,5,12,15,5,10,5,8,13,18,17,14,9,13,4,10,11,10,8,8,6,5,5,2,0,2,0
> 0,0,1,0,3,2,5,4,8,2,9,3,3,10,12,9,14,11,13,8,6,18,11,9,13,11,8,5,5,2,8,5,3,5,4,1,3,1,1,0
> > ~~~
> >{: .output}
> {: .solution}
{: .challenge}

Directory `tests` contains several tests that have been implemented already. We will be adding more tests
during the course as our code grows.

An important thing to note here is that the structure of the project
is not arbitrary. One of the big differences between novice and intermediate software development is
planning the structure of your code. This structure includes software components and behavioural interactions between
them (including how these components are laid out in a directory and file structure).
A novice will often make up the structure of their code as they go along. However, for more advanced software development,
we need to plan this structure - called a *software architecture* - beforehand.

Let's have a more detailed look
into what a software architecture is and which architecture is used by our software project before we
start adding more code to it.

## Software Architecture
A software architecture is the fundamental structure of a software system that is decided at the beginning of
project development and cannot be changed that easily once implemented. It refers to a "bigger picture" of
a software system that describes high-level components (modules) of the system and how they interact.

In software design and development, large systems or programs are often decomposed into a set of smaller
modules each with a subset of functionality. Typical examples of modules in programming are software libraries;
some software libraries, such as `numpy` and `matplotlib` in Python, are bigger modules that contain several
smaller sub-modules. Another example of modules are classes in object-oriented programming languages.

> ## Programming Modules and Interfaces
> Although modules are self-contained and independent elements to a large extent (they can depend on other modules),
> there are well-defined ways of how they interact with one another. These rules of
> interaction are called **programming interfaces** - they define how other modules (clients)
> can use a particular module. Typically, an interface to a module includes rules on how a module can take input from
> and how it gives output back to its clients. A client can be a human, in which case we also call these user
> interfaces. Even smaller functional units such as functions/methods have clearly defined interfaces - a
> function/method’s definition (also known as a *signature*) states what parameters it can take as input and what
> it returns as an output.
>
{: .callout}

There are various software architectures around defining different ways of dividing the code into smaller modules
with well defined roles, for example:

- [Model–View–Controller (MVC) architecture](https://en.wikipedia.org/wiki/Model%E2%80%93view%E2%80%93controller), which we will look into in detail and use for our software project,
- [Service-Oriented Architecture (SOA)](https://en.wikipedia.org/wiki/Service-oriented_architecture), which separates code into distinct services,
accessible over a network by consumers (users or other services) that communicate with each other by passing data in a well-defined, shared format (protocol),
- [Client-Server architecture](https://en.wikipedia.org/wiki/Client%E2%80%93server_model), where clients request content or service from a server, initiating communication sessions with servers, which await incoming requests (e.g. email, network printing, the Internet),
- [Multilayer architecture](https://en.wikipedia.org/wiki/Multitier_architecture), is a type of architecture in which presentation, application processing and data management functions are split into distinct layers and may event be physically separated to run on separate machines - some more detail on this later in the course.

### Model-View-Controller (MVC) Architecture
MVC architecture divides the related program
logic into three interconnected modules:

- **Model** (data)
- **View** (client interface),  and
- **Controller** (processes that handle input/output and manipulate the data).

**Model** represents the data used by a program and also contains operations/rules for manipulating and changing the data
in the model.
This may be a database, a file, a single data object or a series of objects - for example a table representing
patients' data.

**View** is the means of displaying data to users/clients within an application (i.e. provides visualisation of the
state of the model).
For example, displaying a window with input fields and buttons (Graphical User Interface, GUI) or textual options
within a command line (Command Line Interface, CLI) are examples of Views.
They include anything that the user can see from the application. While building GUIs is not the topic of this course,
we will cover building CLIs in Python in later episodes.

**Controller** manipulates both the **Model** and the **View**. It accepts input from the **View** and performs the corresponding
action on the **Model** (changing the state of the model) and then updates the **View** accordingly. For example, on user
request, **Controller** updates a picture on a user's GitHub profile and then modifies the **View** by displaying the
updated profile back to the user.

#### MVC Examples

MVC architecture can be applied in scientific applications in the following manner. Model comprises those parts of the application that deal with some type of
scientific processing or manipulation of the data, e.g. numerical algorithm, simulation, DNA. View is
a visualisation, or format, of the output, e.g. graphical plot, diagram, chart, data table, file.
Controller is the part that ties the scientific processing and output parts together, mediating input and passing
it to the model or view, e.g. command line options, mouse clicks, input files. For example, the diagram below
depicts the use of MVC architecture for the [DNA Guide Graphical User Interface application](https://www.software.ac.uk/developing-scientific-applications-using-model-view-controller-approach).

![MVC example of a DNA Guide Graphical User Interface application](../fig/mvc-DNA-guide-GUI.png){: .image-with-shadow width="400px" }
{% comment %}Image from https://www.software.ac.uk/developing-scientific-applications-using-model-view-controller-approach{% endcomment %}

> ## MVC Application Examples From your Work
> Think of some other examples from your work or life where MVC architecture may be suitable or have a discussion
> with your fellow learners.
> > ## Solution
> > MVC architecture is a popular choice when designing web and mobile applications.
> > Users interact with a web/mobile application by sending various requests to it.
> > Forms to collect users inputs/requests together with the info returned and displayed to the user as a
> > result represent the View. Requests are processed by the Controller, which interacts with the Model to retrieve or
> > update the underlying data.
> > For example, a user may request to view its profile.
> > The Controller retrieves the account information for the user from the Model and passes it to
> > the View for rendering. The user may further interact with the application by asking it to update its personal information.
> > Controller verifies the correctness of the information (e.g. the password satisfies certain criteria,
> > postal address and phone number are in the correct format, etc.) and
> > passes it to the Model for permanent storage. The View is then updated accordingly and the user sees its updated profile details.
> >
> > Note that not everything fits into the MVC architecture but it is still good to think
> > about how things could be split into smaller units.
> > For a few more examples, have a look at this short [article on MVC from CodeAcademy](https://www.codecademy.com/articles/mvc).
> {: .solution}
{: .challenge}

> ## Separation of Concerns
> Separation of concerns is important when designing software architectures in order to reduce the code's complexity.
> Note, however, there are limits to everything - and MVC architecture is no exception. Controller often transcends
> into Model and View and a clear separation is sometimes difficult to maintain. For example, Command Line Interface
> provides both the View (what user sees and how they interact with the command line) and the Controller
> (invoking of a command)
> aspects of a CLI application. In Web applications, Controller often manipulates the data (received from the Model)
> before displaying it to the user or passing it from the user to the Model.
>
{: .callout}

#### Our Project's MVC Architecture

Our software project uses the MVC architecture. The file `inflammation-analysis.py` is the **Controller** module that
performs basic statistical analysis over patient data and provides the main
entry point into the application. The **View** and **Model** modules are contained
in the files `view.py` and `model.py`, respectively, and are conveniently named. Data underlying the **Model** is
contained within the directory `data` - as we have seen already it contains several files with patients’ daily inflammation information.

<<<<<<< HEAD
We will revisit the software architecture and MVC topics once again in a [later episode](../32-software-design)
=======
We will revisit the software architecture and MVC topics once again in a [later episode](../../32-software-design)
>>>>>>> ef84d011
when we talk in more detail about software design.
We now proceed to set up our virtual development environment and start working with the code using
a more convenient graphical tool - IDE PyCharm.

{% include links.md %}<|MERGE_RESOLUTION|>--- conflicted
+++ resolved
@@ -275,11 +275,7 @@
 in the files `view.py` and `model.py`, respectively, and are conveniently named. Data underlying the **Model** is
 contained within the directory `data` - as we have seen already it contains several files with patients’ daily inflammation information.
 
-<<<<<<< HEAD
-We will revisit the software architecture and MVC topics once again in a [later episode](../32-software-design)
-=======
 We will revisit the software architecture and MVC topics once again in a [later episode](../../32-software-design)
->>>>>>> ef84d011
 when we talk in more detail about software design.
 We now proceed to set up our virtual development environment and start working with the code using
 a more convenient graphical tool - IDE PyCharm.
