---
title: "Introduction to Software Design and Development"
teaching: 20
exercises: 10
questions:
- "Why is splitting an application into smaller functional units (modules) good when designing software?"
- "What are programming interfaces in software design?"
- "What is Model-View-Controller design architecture?"
objectives:
- "Understand programming interfaces in software design"
- "Understand Model-View-Controller (MVC) architecture in software design"
- "Use git to obtain a working copy of our template software project"

keypoints:
- "Programming interfaces define how individual modules within a software application interact among themselves or 
how the application itself interacts with its users."
- "MVC is a software design architecture which divides the application into three interconnected modules: Model (data), 
View (user interface), and Controller (input/output and data manipulation)."
- "The software project template we use throughout this workshop is an example of an MVC application that manipulates 
patients’ inflammation data and performs basic statistical analysis using Python."
---
## Introduction
<<<<<<< HEAD
One of the first things to consider in software development is the design architecture of a software project. 
Hence, we start by looking into design architectures and, 
more specifically, the Model-View-Control design architecture used by the example software project we will be developing 
over the course of this workshop. There are other things to consider early on in software development - for example, 
[choosing a licence](/32-preparing-software-reuse/index.html#choosing-an-open-source-licence) for your 
project or [writing documentation](/32-preparing-software-reuse/index.html#documenting-code-to-improve-reusability). 
For the purposes of this workshop we cover them later, but be aware that in the normal run of the things they should 
addressed early.
=======
One of the big differences between novice and intermediate software development is planning the structure of your code. 
A novice will often make up the structure of their code as they go along. However, for more advanced software development, 
we need to plan this structure - which we call a *software architecture* - beforehand.
We’ll start off by introducing the Model-View-Controller architecture, one we’ll use in the example software 
project we’ll develop over the course of this workshop.
>>>>>>> c9b6d9c0

## Software Architectures
A software architecture is the fundamental structure of a software system that is decided at the beginning of 
software project development and cannot be changed that easily once implemented. It refers to a "bigger picture" of
a software system that describes high-level components (modules) of the system and how they interact.

In software design and development, large systems or programs are often decomposed into a set of smaller 
modules each with a subset of functionality. Typical examples of modules in programming are software libraries; 
some software libraries, such as `numpy` and `matplotlib` in Python, are bigger modules that contain several 
smaller sub-modules. Another example of modules are classes in object-oriented programming languages. 

> ## Programming modules and interfaces
> Although modules are self-contained and independent elements to a large extent (they can depend on other modules), 
> there are well-defined ways of how they interact with one another. These rules of 
> interaction are called **programming interfaces** - they define how other modules (clients) 
> can use a particular module. Typically, an interface to a module includes rules on how a module can take input from 
> and how it gives output back to its clients. A client can be a human, in which case we also call these user 
> interfaces. Even smaller functional units such as functions/methods have clearly defined interfaces - a 
> function/method’s definition (also known as a *signature*) states what parameters it can take as input and what 
> it returns as an output. 
> 
{: .callout}  

There are various software architectures around defining different ways of dividing the code into smaller modules 
with well defined roles, for example: 

- [Model–View–Controller (MVC) architecture](https://en.wikipedia.org/wiki/Model%E2%80%93view%E2%80%93controller), which we will look into in detail and use for our software project, 
- [Service-Oriented Architecture (SOA)](https://en.wikipedia.org/wiki/Service-oriented_architecture), which separates code into distinct services, 
accessible over a network by consumers (users or other services) that communicate with each other by passing data in a well-defined, shared format (protocol), 
- [Client-Server architecture](https://en.wikipedia.org/wiki/Client%E2%80%93server_model), where clients request content or service from a server, initiating communication sessions with servers, which await incoming requests (e.g. email, network printing, the Internet),
- [N-tier architecture](https://en.wikipedia.org/wiki/Multitier_architecture), is a type of client–server architecture in which presentation, application processing and data management functions are physically separated, most often on separate platforms. 

## Model-View-Controller (MVC) Architecture
MVC architecture divides the related program 
logic into three interconnected modules:

- **Model** (data)
- **View** (client interface),  and 
- **Controller** (processes that handle input/output and manipulate the data).

**Model** represents the data used by a program and also contains operations/rules for manipulating and changing the data 
in the model. 
This may be a database, a file, a single data object or a series of objects - for example a table representing 
patients' data. 

**View** is the means of displaying data to users/clients within an application (i.e. provides visualisation of the 
state of the model). 
For example, displaying a window with input fields and buttons (Graphical User Interface, GUI) or textual options 
within a command line shell (Command Line Interface, CLI) are examples of Views. 
They include anything that the user can see from the application. While building GUIs is not the topic of this workshop, 
we will cover building CLIs in Python in later episodes. 

**Controller** manipulates both the Model and the View. It accepts input from the View and performs the corresponding 
action on the Model (changing the state of the model) and then updates the View accordingly. For example, on user 
request, Controller updates a picture on a user's GitHub profile and then modifies the View by displaying the 
updated profile back to the user.
      
Let's have a look at some MVC examples. 

### MVC in Scientific Computing 
MVC architecture can be [applied in scientific applications](https://www.software.ac.uk/developing-scientific-applications-using-model-view-controller-approach) 
in the following manner. Model comprises those parts of the application that deal with some type of 
scientific processing or manipulation of the data, e.g. numerical algorithm, simulation, DNA. View is 
a visualisation, or format, of the output, e.g. graphical plot, diagram, chart, data table, file.
Controller is the part that ties the scientific processing and output parts together, mediating input and passing 
it to the model or view, e.g. command line options, mouse clicks, input files. 

For example, a simple DNA visualisation 
program has a Controller which accepts command line parameters for the DNA visualisation from users, 
the Controller then retrieves data from the DNA Model, and uses a single type of View to generate a 
visualisation - in this case, the view creates a visualisation within a single image file.
![MVC example of a DNA guide Command Line application](../fig/mvc-DNA-guide-CLI.png){: width="400px"}            
The above application can be extended by adding new visualisations or new input interfaces 
(by writing a new View or a new Controller) without having to consider the inner workings of the Model. For example, 
the above DNA program can be extended by adding another Controller 
(a graphical interface which accepts user mouse clicks) and a different View 
(rendering the visualisation to a displayed window).
![MVC example of a DNA guide Graphical User Interface application](../fig/mvc-DNA-guide-GUI.png){: width="400px"}
{% comment %}Image from https://www.software.ac.uk/developing-scientific-applications-using-model-view-controller-approach{% endcomment %}

### MVC in Modern Web/Mobile Applications
MVC architecture has become popular for designing web and mobile applications. 
Users interact with a web/mobile application by sending various requests to it. 
Forms to collect users inputs/requests together with 
the info returned and displayed to the user as a result represent the View. 
Requests are processed by the 
Controller, which interacts with the Model to retrieve or update the underlying data. For example, a user may 
request to view its profile. The Controller retrieves the account information for the user from the Model and passes it to 
the View for rendering. The user may further interact with the application by asking it to update its personal information 
or password. Controller verifies the correctness of the information (e.g. the password satisfies certain criteria, 
postal address and phone number are in the correct format, etc.) and 
passes it to the Model for permanent storage. The View is then updated accordingly and the user sees its updated account details.

### MVC in Real Life
[comment]: <> (People Couple Waiter photo, Public Domain, https://publicdomainvectors.org/en/free-clipart/Restaurant-order-vector-image/9341.html)  
[comment]: <> (Chef food preparation photo, Free for commercial use, DMCA, https://www.pxfuel.com/en/free-photo-emwgt)
Here is a parallel to the MVC architecture from real life when ordering food in a restaurant. When you go to a restaurant, the waiter comes to you to take your food order. The waiter doesn't know who you are 
and what you want, they just write down the detail of your order. Then, the waiter moves to the kitchen where 
the cook prepares your food based on the order passed to them by the waiter. 
The cook needs ingredients, which they source from the refrigerator (Data Storage). When the food is ready, the cook 
hands it over to
the waiter, who brings the food to you. You do not know the details of how the food has been prepared. In this 
scenario, the menu provides the View, the waiter is the Controller, and the cook is the Model who manipulates the Data 
(food).  
![mvc-restaurant](../fig/mvc-restaurant.png)    
       
> ## Separation of Concerns
> Separation of concerns is important when designing software architectures in order to reduce the code's complexity. 
> Note, however, there are limits to everything - and MVC architecture is no exception. Controller often transcends 
> into Model and View and a clear separation is sometimes difficult to maintain. For example, Command Line Interface 
> provides both the View (what user sees and how they interact with the shell) and the Controller (invoking of a command) 
> aspects of a CLI application. In Web applications, Controller often manipulates the data (received from the Model) 
> before displaying it to the user or passing it from the user to the Model.
>
{: .callout}

> ## MVC Application Examples From your Work
> What examples do you know from your work or life where MVC architecture may be suitable? This exercise can be done as 
>a group discussion.
> > ## Solution      
> > Note that not everything fits into the MVC architecture. Have a 
> discussion with your fellow learners or have a look at this short [article on MVC from CodeAcademy](https://www.codecademy.com/articles/mvc).
> {: .solution}  
{: .challenge}     

## Our Software Project
For the purpose of this workshop, we will be using the following [software project in Python](https://github.com/softwaresaved/python-intermediate-inflammation). 
It studies inflammation in patients who have been given a new treatment for arthritis and reuses the inflammation dataset from the [novice Software Carpentry Python lesson](https://swcarpentry.github.io/python-novice-inflammation/index.html). It is designed using the MVC principles 
but is not finished and we will be building on top of this project during the workshop.

To create your own copy of the software project repository from GitHub:

1. Log into your GitHub account and go to the [template repository URL](https://github.com/softwaresaved/python-intermediate-inflammation).
![template-repository](../fig/template-repository.png)
2. Click `Use this template` button towards the top right of the template repository's GitHub page to create a **copy** of 
the repository under your GitHub account. Note that each participant is creating their own copy to work on. Also, 
we are not forking the directory but creating a copy (remember - you can fork only once but can have multiple copies in GitHub). 
3. Make sure to select your personal account and set the name of the project to `python-intermediate-inflammation` (you can call it 
anything you like, but it may be easier if everyone uses the same name). Also set the new repository's visibility to 
'Public' - so it can be seen by other attendees  of the workshop and by third-party Continuous Integration (CI) services (to be covered later on in the lesson).
![copy-template-repository](../fig/copy-template-repository.png)
4. Click the `Create repository from template` button and wait for GitHub to import the copy of the repository under your account.
5. At this point GitHub may ask you to authenticate. If this happens and 
you do not have 2-Factor-Authentication (2FA) enabled in your 
GitHub account, you can just enter your password to proceed. If you are using 2FA, you may get a message: 
"Your old project requires credentials for read-only access. We will only temporarily store them for importing." and 
should use a pre-generated personal access token as your password here.
6. Locate the copied repository under your own GitHub account.
![github-template-repository](../fig/own-template-repository.png)

> ## Obtain the Software Project Locally
> Using a command line shell, clone the copied repository from your GitHub account  into your computer.
> Which command(s) would you use to get a detailed list of contents of the directory you have just cloned?
> > ## Solution
> > 1. Find the URL of the software project repository to clone from your GitHub account. Make sure you do not clone the 
>original template repository but rather your own copy, as you should be able to push commits to it later on.
> > 2. Do:    
> > `git clone https://github.com/<YOUR_GITHUB_USERNAME>/python-intermediate-inflammation` 
> > 3. Navigate into the cloned repository in your command line shell:    
> > `cd python-intermediate-inflammation`
> > 4. List the contents of the directory:  
> > `ls -l`  
> > Remember the `-l` flag of the `ls` command and also how to get help for commands in shell: `man ls`.
> {: .solution}   
>
{: .challenge}       

Let’s inspect the software project. In your shell, from the root directory of the project use the 
command `ls -l` to get a more detailed list of the contents. You should see something similar to the following.

~~~
$ ls -l
total 24
-rw-r--r--   1 carpentry  users  1055 20 Apr 15:41 README.md
drwxr-xr-x  18 carpentry  users   576 20 Apr 15:41 data
drwxr-xr-x   5 carpentry  users   160 20 Apr 15:41 inflammation
-rw-r--r--   1 carpentry  users  1122 20 Apr 15:41 patientdb.py
drwxr-xr-x   4 carpentry  users   128 20 Apr 15:41 tests
~~~
{: .language-bash}

As we already mentioned, the software project uses the MVC architecture. 
The inflammation directory contains the View and Model modules in the files `view.py` and `model.py`, respectively.
Data underlying the Model is contained within 
directory called `data` - it contains several files with patients’ daily inflammation info. The data is stored in 
a series of comma-separated values (CSV) format files, where:

- each row holds information (including temperature measurements) for a single patient,
- columns represent successive days.

The file `patientdb.py` is the Controller module that performs basic statistical analysis over data and provides the main 
entry point in the application too (as it contains the `main()` function). Directory tests contains several tests that 
have been implemented already, some of which are currently failing. These failing tests set out the requirements for 
the additional code to be implemented during the workshop.

{% include links.md %}<|MERGE_RESOLUTION|>--- conflicted
+++ resolved
@@ -20,22 +20,11 @@
 patients’ inflammation data and performs basic statistical analysis using Python."
 ---
 ## Introduction
-<<<<<<< HEAD
-One of the first things to consider in software development is the design architecture of a software project. 
-Hence, we start by looking into design architectures and, 
-more specifically, the Model-View-Control design architecture used by the example software project we will be developing 
-over the course of this workshop. There are other things to consider early on in software development - for example, 
-[choosing a licence](/32-preparing-software-reuse/index.html#choosing-an-open-source-licence) for your 
-project or [writing documentation](/32-preparing-software-reuse/index.html#documenting-code-to-improve-reusability). 
-For the purposes of this workshop we cover them later, but be aware that in the normal run of the things they should 
-addressed early.
-=======
 One of the big differences between novice and intermediate software development is planning the structure of your code. 
 A novice will often make up the structure of their code as they go along. However, for more advanced software development, 
 we need to plan this structure - which we call a *software architecture* - beforehand.
 We’ll start off by introducing the Model-View-Controller architecture, one we’ll use in the example software 
 project we’ll develop over the course of this workshop.
->>>>>>> c9b6d9c0
 
 ## Software Architectures
 A software architecture is the fundamental structure of a software system that is decided at the beginning of 
