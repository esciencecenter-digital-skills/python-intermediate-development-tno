--- conflicted
+++ resolved
@@ -30,13 +30,8 @@
 Here is an overview of the tools we will be using.
 
 ### Command Line & Virtual Development Environment
-<<<<<<< HEAD
-We will use the [command line shell](https://en.wikipedia.org/wiki/Shell_(computing))
-(also known as the command line prompt/console, command line, or simply shell) to run our code and
-=======
 We will use the [command line](https://en.wikipedia.org/wiki/Shell_(computing))
-(also known as the command line shell/prompt/console, command line, or simply shell) to run our code and
->>>>>>> 3b242928
+(also known as the command line shell/prompt/console) to run our code and
 interact with the version control tool Git and software sharing platform GitHub. We will also use command line
 tools [`venv`](https://docs.python.org/3/library/venv.html) and [`pip`](https://pip.pypa.io/en/stable/)
 to set up a virtual development environment and isolate our software project from other projects we may work on.
