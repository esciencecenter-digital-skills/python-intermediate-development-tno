--- conflicted
+++ resolved
@@ -42,12 +42,8 @@
 2. Go to the [template repository URL](https://github.com/carpentries-incubator/python-intermediate-inflammation).
 ![Software project template repository in GitHub](../fig/template-repository.png){: .image-with-shadow width="800px" }
 3. Click the `Use this template` button towards the top right of the template repository's GitHub page to create a **copy** of
-<<<<<<< HEAD
 the repository under your GitHub account (you will need to be signed into GitHub to see the `Use this template` button). 
 Note that each participant is creating their own copy to work on. Also,
-=======
-the repository under your GitHub account. Note that each participant is creating their own copy to work on. Also,
->>>>>>> 36b6878b
 we are not forking the directory but creating a copy (remember - you can have only one *fork* but can have multiple *copies* of a repository in GitHub).
 4. Make sure to select your personal account and set the name of the project to `python-intermediate-inflammation` (you can call it
 anything you like, but it may be easier for future group exercises if everyone uses the same name). Also set the new repository's visibility to
