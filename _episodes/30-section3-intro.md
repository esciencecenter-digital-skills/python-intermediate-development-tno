---
<<<<<<< HEAD
title: "Section 3: Design and Development Practices for Writing `Good` Code"
=======
title: "Section 3: Collaborative Software Design and Development for Reuse"
>>>>>>> f4fbfc7d
colour: "#fafac8"
start: true
teaching: 5
exercises: 0
questions:
- "How can we use common patterns and paradigms to improve the quality of our software?"
objectives:
- "Design software around a number of common patterns and paradigms to improve its understandability, extensibility, testability and overall sustainability."
keypoints:
- "Each of the major programming paradigms are suited to different kinds of problem."
- "A single piece of software will often contain instances of multiple paradigms."
- "By deliberately designing our software, we can avoid or mitigate many of the common issues encountered when working 
with legacy software."
---
In this section, we will take a step back from coding development practices and tools and look at the bigger picture of software as a *process* of development: from good software design based on clear requirements to an implementation that meets those requirements, and how doing these things well makes it easier for others to develop and reuse our software.

We will first look a bit past the language specifics and capabilities of Python and into 
different software design paradigms and design architectures to understand a broader set of approaches 
you can take to design software. Modern software will often contain instances of multiple paradigms so it is 
worthwhile being familiar with them and knowing when to switch in order to make maintainable code. 
Normally, you would make these design considerations early on - before you even start writing code. 
However, sometimes you
inherit code from someone else or you yourself have written some code that now needs to grow and become more robust.
At this point, before your software grows even more and becomes harder to manage,
it becomes particularly important that you rethink its design.

FIXME: code review

After that, we'll look at some general principles of software maintainability, the benefits that writing maintainable 
code can give you, and also getting some practice at identifying problems with existing code, and
some general, established practices you can apply when writing new code or to the code you've already written.
Sometimes project goals and time pressures take precedence and producing maintainable, reusable code is not given the 
time it deserves. So, when a change or a new feature is needed - often the shortest route to making it work is taken 
as opposed to a more well thought-out solution. For this reason, it is important not to write the code alone and in 
isolation and use other team members to measure our coding standards against and check and verify each other's code.

![Software design and architecture](../fig/section3-overview.png){: .image-with-shadow width="800px" }

{% include links.md %}<|MERGE_RESOLUTION|>--- conflicted
+++ resolved
@@ -1,9 +1,5 @@
 ---
-<<<<<<< HEAD
-title: "Section 3: Design and Development Practices for Writing `Good` Code"
-=======
 title: "Section 3: Collaborative Software Design and Development for Reuse"
->>>>>>> f4fbfc7d
 colour: "#fafac8"
 start: true
 teaching: 5
