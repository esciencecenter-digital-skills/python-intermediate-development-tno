--- conflicted
+++ resolved
@@ -14,15 +14,9 @@
 . .venv/bin/activate
 pip install -r slides/requirements.txt 
 # launch jupyter from the top level of this repo, **not** in the slide
-<<<<<<< HEAD
-# directory or else the relative figure links won't work
-jupyter-notebook  # or `jupyter-lab`
-# navigate to the slide file, right click, "open with > notebook".
-=======
 # directory or else the relative figure links will not work
-jupyter-notebook
-# navigate to the slide file and edit
->>>>>>> 0960006c
+jupyter-notebook #  or `jupyter-lab`
+# navigate to the slide file, right click then select "open with > notebook".
 ```
 
 > Note: we have had mixed success using the RISE extension in both `jupyter-notebook` and `jupyter-lab`.
