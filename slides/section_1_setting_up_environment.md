---
jupyter:
  celltoolbar: Slideshow
  jupytext:
    notebook_metadata_filter: -kernelspec,-jupytext.text_representation.jupytext_version,rise,celltoolbar
    text_representation:
      extension: .md
      format_name: markdown
      format_version: '1.3'
  rise:
    theme: solarized
---

<!-- #region slideshow={"slide_type": "slide"} -->
 
 # Intermediate Research Software Development in Python
<!-- #endregion -->

<!-- #region slideshow={"slide_type": "notes"} -->
## Setup

- As participants arrive, ask them about the installation of required software: Bash, Git, a GitHub account, Python with pip and venv
- Concurrently, send the link for the collaborative notes document and get them to sign the attendance list
- If you are recording the session, notify participants you will be doing so, and start recording
  - Breakout rooms are not recorded
<!-- #endregion -->

<!-- #region slideshow={"slide_type": "slide"} -->
## Setting the Scene

Why this course?

Have you ever thought:
- "there must be a better way to do this"
- "this software is getting in the way of my research"
- "why is it so difficult to get this program to run?"
- "this code is incomprehensible and really difficult to modify"
- "I screwed up my Python installation again and need to reinstall my OS"
<!-- #endregion -->

<!-- #region slideshow={"slide_type": "notes"} -->
- why this course and why are you here?
  - we have learned programming to do our research: it is a tool and a means to an end
  - likely we are mostly self-taught or have taken some intro courses
  - but we now find the techniques we have picked up to be inadequate for the software we need to write
  - single scripts no longer cut it and we are collaborating with more people, or have users for the software we are producing
  - you need some new skills and tools to tackle these problems
  
- You might have thought at some point (see questions on slide)

- If so, then you have come to the right place. The objective of this course is to deal with these struggles you might be facing by teaching some intermediate software engineering skills
  - just like maths, statistics, and physics theory, software engineering is a skill you need to continue to develop as a researcher
<!-- #endregion -->

<!-- #region slideshow={"slide_type": "subslide"} -->
### Intermediate Research Software Development

What you will be able to do at the end that should help your work:

- restructure existing code and design more robust software from scratch
- automate the process of testing and verifying software correctness 
- support collaborations with others in a way that mimics a typical collaborative software development process
- get you ready to distribute your code for use by others
<!-- #endregion -->

<!-- #region slideshow={"slide_type": "subslide"} -->
### PSA: This is a Collaborative Learning Session
<!-- #endregion -->

<!-- #region slideshow={"slide_type": "notes"} -->
- PSA: This is a Collaborative Learning Session
  - this is meant in two ways
  - I'll be doing a bit of instructing, but most of the learning will come from the many exercises and other activities that you will do in groups. This is the first aspect of collaboration.
  - Secondly, there will naturally be a variety of different backgrounds and levels of experience, and we the instructors and helpers should not be seen as the final authority on these matters. We have valuable experience to share, but so do you. Everyone here can and should contribute to this learning process, and this shouldn't be viewed as knowledge being imparted from your instructors on high; please speak up and get involved in the conversation.
<!-- #endregion -->

<!-- #region slideshow={"slide_type": "subslide"} -->
### Tools

- Python
- Integrated Development Environment: PyCharm or VS Code
- `pip` and `venv`
- GitHub
<!-- #endregion -->

<!-- #region slideshow={"slide_type": "notes"} -->
- This course has necessarily made some decisions about the tools used to demonstrate the concepts being taught
  - Python is used as a fairly ubiquitous and syntactically easy language; however, the point needs to be clear that this is not a course about Python; the course is about software engineering, and it is using Python as the playground to demonstrate the skills and concepts that should be valuable independent of the domain and language
  - to this end, I will be trying to draw connections with other languages and development scenarios when applicable since I know Python is not necessarily the main development language for everyone at UKAEA
  - Learners should have already been notified about the IDE selection and installation. If the instructor has decided to allow different editors, reiterate any caveats (e.g. happy for you to use these editors, but no guarantee that we can help you if you are stuck). At an intermediate level, it is likely learners already have exposure to a preferred IDE, so they can shoulder more of the responsibility for getting that to work.
  - GitHub is ubiquitous in software development, and a lot of research code ends up there. Other platforms are similar and so whatever is learnt here will be applicable.
- in the long run, you will encounter many more tools than those shown here, and you will form your own preferences; that is fine and we are in no way suggesting these are the definitive tools that should be used by any researcher who codes
<!-- #endregion -->

<!-- #region slideshow={"slide_type": "subslide"} -->
### Rules of Engagement

- Monitoring your status
  - self reporting
  - sporadic polls
- Questions at any time by raising hand ✋
- Some lecturing by instructor combined with independent study, exercises, and group activities
- Take a break whenever you need it ☕
<!-- #endregion -->

<!-- #region slideshow={"slide_type": "notes"} -->
- Rules of engagement
- Monitoring you status
  - We want to know how you are doing, and the more information we have about your progress, the better we can tailor the course to you and make it more valuable.
  - There are two main ways to do this.
  - Self reporting: Please use the green check mark and red 'x' in Zoom (or stickies if in person) to indicate your status with lessons or the current content; this is a more subtle way of indicating that you need help without interrupting the instructor. The helpers will be keeping an eye on the list of participants and their statuses. Can everyone please check now that they can put the green check mark up.
  - Polls within Zoom will also be used to check how you are getting on. Please fill these in and do not ignore them! In person, it is easier to see how people are getting on. 
- Throughout the course, please feel free to interrupt at any point with a question (preferably by raising hand if in person or using the raise hand feature in Zoom or relevant analogue).
- Many portions of the course will involve breaking into separate groups to do work. Most of this will be independent work, but there are a few group tasks. There will usually be a helper in your room if you need assistance, but again, they are not all-knowing, so please help other participants if you think you can help.
  - There will no doubt be a range of experiences and people moving at different paces in these groups. Please be mindful of that. If you find there is too much chatter and you cannot focus on getting things done, feel free to mute audio.
  - If you fall behind on the independent exercises, do not worry and prioritise any group work or discussion at the end of a breakout session. You can catch up between sessions.
<!-- #endregion -->

<!-- #region slideshow={"slide_type": "subslide"} -->
## Content Overview

![](../fig/course-overview.png)
<!-- #endregion -->

<!-- #region slideshow={"slide_type": "notes"} -->
There are five main sections of the course, each roughly to be covered in one of the 6 sessions.

1. Setting up Software Environment: **PyCharm or VSCode** for editing, testing and debugging, **GitHub** for collaborative development, **virtual environments** for dependency isolation, and **Python code style**.
2. Ensuring Software Correctness at Scale: how to set up a **test framework** and automate and scale testing with **Continuous Integration (CI)**
3. Software Development as a Process: an exploration of different **software design paradigms** and their advantages and disadvantages
4. Collaborative Software Development for Reuse: how do we start **collaborating** on a software project through processes like **code review**
5. Managing and Improving Software: move beyond the mechanics of _just_ collaborative software development and towards the maintenance and prioritisation of the evolution of our project through things like **issue tracking** and **software support**
<!-- #endregion -->

<!-- #region slideshow={"slide_type": "slide"} -->
## Section 1: Setting Up The Environment For Collaborative Code Development

![](../fig/section1-overview.png)
<!-- #endregion -->

<!-- #region slideshow={"slide_type": "notes"} -->
- the overall objective for this section is to get set up with the _tools_ for collaborative code development, and of course there are lots of decisions to make
- the recommendations are opinionated but backed by experience

1. Command Line & Virtual Development Environment: use command line to run our code and then the Python tools `venv` and `pip` to manage dependencies and isolate our project
2. Integrated Development Environment (IDE): course content supports **PyCharm** directly, but there is now additional material to support use of **VSCode**
  - Show the "Extras" tab of the course material website and the VSCode information under that
3. GitHub and Git development workflows
4. Python coding style: PEP8

- But first, we will get an overview of the example project that we will be working on throughout the course and its structure.
<!-- #endregion -->

<!-- #region slideshow={"slide_type": "subslide"} -->
## Introduction to Our Project and Architecture

The "patient inflammation" example from the Novice Software Carpentry Python Lesson.

<center><img src='../fig/inflammation-dataset.svg' width="50%"></center>
<!-- #endregion -->

<!-- #region slideshow={"slide_type": "notes"} -->
- Give an introduction to the "patient inflammation project"
  - the software project studies inflammation in patients who have been given a new treatment for arthritis and re-uses the inflammation dataset from the novice Software Carpentry Python lesson
  - The dataset contains information for 60 patients, who had their inflammation levels recorded for 40 days, so a 2D dataset like shown in the figure
- The analysis is incomplete and there are some errors that you will need to correct
- First, we need to get the project, so go to the course website and follow the instructions there for copying and then cloning the repository locally on your machine to work on
  - The link for this episode is in the shared document as the section header "Introduction to Our Project and Architecture"
  - Complete the lesson "Obtain the Software Project Locally" ~ 2-3 minutes
  - please let us know when you are done by taking off your status now and then setting it to the green check at the end
<!-- #endregion -->

<!-- #region slideshow={"slide_type": "subslide"} -->
### Exercise: 🖉 Obtain the Software Project Locally
<!-- #endregion -->

<!-- #region slideshow={"slide_type": "subslide"} -->
### Project Structure

<pre><font color="#268BD2"><b>.</b></font>
├── <font color="#268BD2"><b>data</b></font>/
│   └── inflammation-*.csv
├── <font color="#268BD2"><b>inflammation</b></font>/
│   ├── models.py
│   └── views.py
├── inflammation-analysis.py
├── README.md
└── <font color="#268BD2"><b>tests</b></font>/
    ├── test_models.py
    └── test_patient.py
</pre>
<!-- #endregion -->

<!-- #region slideshow={"slide_type": "notes"} -->
- Let us take a look at the project structure
  - I like to use `tree` (on Ubuntu installable through apt-get, not sure if it comes with Git for Windows)
  - With this we see:
  - README file (that typically describes the project, its usage, installation, authors and how to contribute),
  - Python script `inflammation-analysis.py` provides the main entry point into the application
  - three directories - inflammation, data and tests
  - inflammation directory has two other Python scripts that we will look at more later
  - data directory has the data we will be analysing in csv files
  - tests directory has tests for our Python programs that we will be adding to and correcting
  - **Important Point**: the structure of this project is not arbitrary
    - a difference between novice and intermediate softare development is that at the intermediate level the structure of the project should be planned in advance, and this includes the structure of abstract entities like software components and how they interact
    - in contrast, a novice will make this structure up as they go along (nothing wrong with that, it is part of learning, but at some point you need to stop doing that and have a think about these things in advance before you start a project).
    - this is probably an appropriate point to link to the Python Cookiecutter project template: https://github.com/ukaea/scientific-python-cookiecutter (navigate to this page in shared browser screen)
<!-- #endregion -->

<!-- #region slideshow={"slide_type": "subslide"} -->
### Exercise: 🖉 Have a Peak at the Data

Please post your answers in the shared document.
<!-- #endregion -->

<!-- #region slideshow={"slide_type": "notes"} -->
- This should be quick, 1-2 minutes, no need to check on status.
- Demonstrate answer from command line using preferred command: `head -n 5 data/inflammation-01.csv`
- Explain that each line (row) is indexed by patient, and each comma delimited field (i.e. column) is indexed by the day
<!-- #endregion -->

<!-- #region slideshow={"slide_type": "subslide"} -->
### Software Architecture

**Theory covered later in Section 3: Software Architecture and Design**
<!-- #endregion -->

<!-- #region slideshow={"slide_type": "notes"} -->
- _Skip over the higher-level discussion of architecture because it is a bit out of place here; it is covered anyway in the later Section 3: Software Design_
<!-- #endregion -->

<!-- #region slideshow={"slide_type": "subslide"} -->
### Model-View-Adapter (MVA)

<center><img src='../fig/mva-diagram.png' width="50%"></center>

By Soroush Khanlou, https://khanlou.com/2014/03/model-view-whatever/
<!-- #endregion -->

<!-- #region slideshow={"slide_type": "notes"} -->
- Model represents the data used by a program and also contains operations/rules for manipulating and changing the data in the model. This may be a database, a file, a single data object or a series of objects. For our example project, the Model is embodied in the `inflammation/model.py` module, which contains the patient data in appropriate data structures along with the methods to manipulate that patient data to get useful statistics. Show this file from command line using `tree -L 2`.

- View is the means of displaying data to users/clients within an application (i.e. provides visualisation of the state of the model) **and** collecting user input in the case of a Graphical User Interface (GUI). However, sometimes the line can get a bit blurred, and the Adapter might collect user input directly (which is actually the case for our example project). For our example project, the View is represented by the module `inflammation/view.py` and it contains the routines to produce graphs of our patient data and the results from analysis. Show this file from command line.

- Adapter manipulates both the Model and the View. Usually, it accepts input from the View and performs the corresponding action on the Model (changing the state of the model) and then updates the View accordingly. In our simple example project, the file `inflammation-analysis.py` is the Adapter, and it actually does handle user input so it not quite fully abiding by MVA, and actually shares features with another architectural pattern called Model-View-Controller

- Some final words on architecture and these particular patterns:
  - do not get too caught up determining exactly what functionality should be the responsibility of each component
  - the act of splitting things up and thinking about how they will interact through interfaces is where you get the most value
  - it is likely you were already doing this in an informal fashion, but good to think about it more explicitly **and try to record your design in some appropriate format**
<!-- #endregion -->

<!-- #region slideshow={"slide_type": "slide"} -->
## ☕ 5 Minute Break ☕
<!-- #endregion -->

<!-- #region slideshow={"slide_type": "slide"} -->
## Virtual Environments For Software Development

<!-- #endregion -->

<!-- #region slideshow={"slide_type": "notes"} -->
- Switch to terminal and the directory of the example project at its initial commit
  - Make sure you do not have a virtual environment activated, and preferably no numpy or matplotlib in your system python installation. If you do, create a fresh virtual environment that does not have these packages.
- Try to run the analysis script from the command line: `python3 inflammation-analysis.py`
  - If you are in a clean Python installation, this should throw a `ModuleNotFoundError` which proves we have some external dependencies that are not installed and we need to get through a package manager
  - Depending on what learners have in their `PYTHONPATH` and site packages for their current default environment, they may or may not have success with this command
  - Take a look at the top of the views file to see the other dependencies: `head inflammation/views.py`
- Before jumping to install matplotlib and numpy, it is worth a thought about other projects we might be currently be working on or in the future
  - what if they have a requirement for a different version of numpy or matplotlib? or a different python version? how are you going to share your project with collaborators and make sure they have the correct dependencies?
  - in general, each project is going to have its own unique configuration and set of dependencies
  - to solve this in python, we set up a virtual environment for each project, containing a set of libraries that Will not interact with others on the system
  - it can be thought of like an isolated partial installation of Python specifically for your project
<!-- #endregion -->

<!-- #region slideshow={"slide_type": "subslide"} -->
### Tools for Dependency Management

- For creating and managing virtual environments: `venv`
- For installing dependencies in those environments: `pip`
<!-- #endregion -->

<!-- #region slideshow={"slide_type": "notes"} -->
- `venv` comes standard in `Python 3.3+` and is the main advantage for its use
  - however, important thing to note with `venv` is that you can only ever use the system version of python with it (e.g. if you have Python 3.8 on your system, you can only ever create an virtual environment with Python 3.8). Most of the time this is not a problem, but if you are in dire need of a particular Python version, then there are other tools that can do that job (next slide).
  - Another consequence is that if there is an update of your system installation then your virtual environment will stop working, and you will need to get rid of it and create a new one (more on that later)
- `pip` stands for "Pip Installs Packages" and it queries the Python Package Index (PyPI) to install dependencies
  - it is ubiquitous and compatible with all Python distributions
<!-- #endregion -->

<!-- #region slideshow={"slide_type": "subslide"} -->
### Lots of other tools...

<center><img src='../fig/python-environment-hell.png' width="40%"></center>
<!-- #endregion -->

<!-- #region slideshow={"slide_type": "notes"} -->
- there are plenty of other tools out there that manage Python environments, and it can become messy
- worth a note is Anaconda which supplies `conda`
  - `conda` is both a package manager and virtual environment manager, and it can install non-Python packages
  - this has made it popular in a number of scientific settings; however, due to licensing ambiguity, we advise against the Anaconda distributed version
  - there is an open source fork called `miniforge` that you might consider if your project has a lot of non-Python dependencies
<!-- #endregion -->

<!-- #region slideshow={"slide_type": "subslide"} -->
### Breakout Exercise: Creating a `venv` Environment

Read through and follow along until the end of the episode page.
<!-- #endregion -->

<!-- #region slideshow={"slide_type": "notes"} -->
- send into breakout rooms to do work and read for about 15 minutes
- remember they should clear their status and use the green check when they are done
- Checks at the end of the breakout
  1. Did everyone get the error when trying to run the `inflammation-analysis.py` script?
  1. Consider running some quizzes (i.e. formative assessment). Question suggestions:
     - Which statements are true?
       1. Virtual environments created by `venv` are a completely new and distinct entire Python installation (i.e. the interpreter, standard library, and third party dependencies all installed in an isolated folder)
       1. Virtual environments help keep dependencies required by different projects separate
       1. A `requirements.txt` file is used by `venv` as a list of the dependencies that it will install
       1. `pip` is a tool to download and install Python packages in whatever your current environment is
       1. all of the above
       1. a and c
       1. b and d (correct answer)
  1. A comment about exporting/importing an environment
      - I think there are actually two scenarios here:
      1. If you are providing a python application (i.e. building and deploying something) or doing a project that is a scientific analysis, then it is fine to pin your dependencies as detailed here in a `requirements.txt`
      2. If you are providing a reusable library (i.e. one that might be called from someone else's code or another library) then pinning can be overly restrictive and cause issues for package managers, and it is considered bad practice to pin your dependencies like this
        - Instead, you should specify loose dependency requirements in the `install_requires=[...]` metadata of `setup.py`. A full setup.py project is outside the scope of this course, but there are many good resources on this.
        - There are some links in the shared document that discuss this further
        - <https://packaging.python.org/en/latest/discussions/install-requires-vs-requirements/>
        - <https://caremad.io/posts/2013/07/setup-vs-requirement/>
        - and if you want a template for Python projects that keeps `requirements.txt` and `install_requires` synced: <https://github.com/ukaea/scientific-python-cookiecutter>
      - In general, I would recommend against pinning unless necessary
<!-- #endregion -->

<!-- #region slideshow={"slide_type": "subslide"} -->
### Need to recreate your virtual environment?

```bash
rm -r venv/
python3 -m venv venv
source venv/bin/activate
pip install <your_dependencies> 
# or
pip install -r requirements.txt  # great reason to have this file

```
<!-- #endregion -->

<!-- #region slideshow={"slide_type": "notes"} -->
- this should be in the shared document as well
<!-- #endregion -->

<!-- #region slideshow={"slide_type": "subslide"} -->
### Dependency Management in Other Languages

- Each language will have its own way of handling this, and it will also depend on _where_ you are doing your development
- The _coverall_ option these days is to develop in a Docker container (or relevant analogue)
  - The `Dockerfile` codifies the dependencies and setup for your project
- If you are on a cluster, then you might be familiar with the `module` command
  - This allows you to get different versions of libraries without installing them yourself (and indeed, because you do not have permission to install them)
  - Spack and Easy Build are also quite popular package management tools for HPC; Spack has virtual environments!
- C++
  - CMake is an ubiquitous build tool and overlaps with dependency management
  - Conan is a specific package manager for C++
  - Spack also a good option
- Fortran
  - Very nascent creation of the Fortran package manager (fpm) and probably more for modern Fortran
  - Spack again
<!-- #endregion -->

<!-- #region slideshow={"slide_type": "slide"} -->
## Integrated Development Environments

<table><tr>
    <td>
        <img src='../fig/PyCharm_Icon.png' width="100%">
    </td>
    <td>
        <img src='../fig/Visual_Studio_Code_1.35_icon.png' width="100%">
    </td>
</tr></table>
<!-- #endregion -->

<!-- #region slideshow={"slide_type": "notes"} -->
- Most of us probably started out programming with a simple text editor and ran our programs from the command line with a compiler or interpreter
  - This is fine to start off, but as our projects become more complex with more files and configurations, it natural that the tools we use to develop need to evolve as well
  - Enter the Integrated Development Environment (IDE)
- Preference for Code Editors and IDEs is one of the more contentious and strongly felt topics among software developers, but the bottom line is that if a tool works for you and helps you be productive, then it is absolutely fine to use that tool
  - But again, for the practicalities of this course, the decision to support two editors, PyCharm and VSCode, has been made
  - If you are comfortable enough in another IDE or code editor to get the functionality demonstrated in the content below, then please feel free to use that tool here, but this is a disclaimer that we cannot promise to resolve any issues you have, and if these issues are holding the group up then we will need to move on
<!-- #endregion -->

<!-- #region slideshow={"slide_type": "subslide"} -->
### Breakout Exercise: Using the PyCharm IDE

Start from this heading and continue to the end of the page.
<!-- #endregion -->

<!-- #region slideshow={"slide_type": "notes"} -->
<<<<<<< HEAD
- Before launching into this exercise, you should poll how many students are using each editor
  - If the majority are using VS Code, consider doing a demo of all the features listed for PyCharm
    using your own VS Code editor
  - Otherwise, send learners off to read through and try out content from "Using the PyCharm IDE" (~ 30mins, but could be less, so poll after 20 minutes to get a status check, or ask directly if in person)
    - For VSCode users, remind them to consult the "Extras" content of the course web page and find the analogous functionality described there; if you are having trouble getting something to work, please ask for help!
    - Remind to use status green check when done (or red x if having trouble)
    - Encourage learners to try out the features that are being discussed and don't worry about making modifications to their code since it is under version control it will be easy to reset any changes
    - Reinforce that we won't be using the version control interface of PyCharm, but it is a perfectly useable feature, and again this comes down to preference
=======
- Send learners into breakout rooms to read through and try out content from "Using the PyCharm IDE" (~ 30mins, but could be less, so poll helpers after 20 minutes to get a status check from the rooms, or ask directly if in person)
  - Remind to use status green check when done (or red x if having trouble)
  - Encourage learners to try out the features that are being discussed and do not worry about making modifications to their code since it is under version control it will be easy to reset any changes
  - Reinforce that we Will not be using the version control interface of PyCharm, but it is a perfectly useable feature, and again this comes down to preference
>>>>>>> 0960006c
<!-- #endregion -->

<!-- #region slideshow={"slide_type": "slide"} -->
## ☕ 15 Minute Break ☕
<!-- #endregion -->

<!-- #region slideshow={"slide_type": "slide"} -->
## Collaborative Software Development Using Git and GitHub

</br>
</br>
<center><img src='../fig/git-lifecycle.svg'></center>

<!-- #endregion -->

<!-- #region slideshow={"slide_type": "notes"} -->
- Git is the de facto tool for version control in software development
  - we should all be familiar with the time machine magic of git
  - however, to call it just a version control tool misses the fact that what git really does is facilitate non-linear and distributed development collaboration on software projects
- Walk through this image as a Git refresher
- Do a poll to see if everyone is comfortable with all of the operations and terminology in that diagram
  - Ask any uncertain terms to be put into the chat or shared document
  - Go into more depth on the terms that come up
<!-- #endregion -->

<!-- #region slideshow={"slide_type": "subslide"} -->
### Breakout Exercise: Checking in Changes to Our Project

Start from this heading and go until the "Git Branches" heading.
<!-- #endregion -->

<!-- #region slideshow={"slide_type": "notes"} -->
- Get learners to independently go through the section "Checking-in Changes to Our Project" (~ 10 minutes)
  - stop before the "Git Branches" Section
  - note that SSH keys are now the recommended form of authentication with GitHub for this course, as explained in the Setup section
  - if someone decides they want to do token authentication, this seems to be the only resource that is actually needed: https://www.edgoad.com/2021/02/using-personal-access-tokens-with-git-and-github.html (put this in shared document)
  - Remind learners that they will need to copy the access token somewhere on their computer; if they use a password manager, consider making a new entry for this token; also, there are instructions to cache their token with the git cli, and that will make this more convenient since they will not need to enter the token with every git operation that communicates with GitHub
<!-- #endregion -->

<!-- #region slideshow={"slide_type": "subslide"} -->
### Git Branches

<center><img src="../fig/git-feature-branch.svg"></center>
<!-- #endregion -->

<!-- #region slideshow={"slide_type": "notes"} -->
- Git branches
  - branches are actually just a pointer to a commit, and that commit _can_ (but does not have to) define a distinct or divergent commit history of our main branch
  - this allows developers to take "copies" of the code and make their own modifications without making changes to original nor affecting the commit history of the main branch (so others Will not see the changes there until they are merged)
  - this is the main aspect of git that facilitates collaboration
  - talk through the image
  - the best practice is to use a new branch for each separate and self-contained unit/piece of work you want to add to the project. This unit of work is also often called a feature and the branch where you develop it is called a feature branch. Each feature branch should have its own meaningful name - indicating its purpose (e.g. “issue23-fix”). If we keep making changes and pushing them directly to main branch on GitHub, then anyone who downloads our software from there will get all of our work in progress - whether or not it’s ready to use! So, working on a separate branch for each feature you are adding is good for several reasons:
    - it enables the main branch to remain stable while you and the team explore and test the new code on a feature branch,
    - it enables you to keep the untested and not-yet-functional feature branch code under version control and backed up,
    - you and other team members may work on several features at the same time independently from one another,
    - if you decide that the feature is not working or is no longer needed - you can easily and safely discard that branch without affecting the rest of the code.
- Something missing from this section is a mention that a multi-person project, even if not external facing or with no users other than the developers, should have some record or agreement of how branching will work, and some document telling potential contributors how they can submit contributions through pull requests, usually in a `CONTRIBUTING.md` file.
  - e.g. contributors fork you project, then work in their own feature branch, and when tested, they submit a PR to the *develop* branch of the upstream project
<!-- #endregion -->

<!-- #region slideshow={"slide_type": "subslide"} -->
### Breakout Exercise: 🖉 Creating Branches

Continue from this heading to the end of the page.
<!-- #endregion -->

<!-- #region slideshow={"slide_type": "notes"} -->
- Get learners to go through the remainder of the content from "Creating Branches" onwards (~ 15 minutes)
- Once everyone is complete, consider running a quiz.
  - You are working on a software project that has a main and develop branch. Feature branches are supposed to be created off of the develop branch, but you mistakenly create your feature branch off of the main branch. You do not realise this until you have already committed some changes, and now you are freaking out because you think you might have affected the code on the main branch. Is this worry valid?
    1. yes
    1. no (correct answer)
<!-- #endregion -->

<!-- #region slideshow={"slide_type": "slide"} -->
## ☕ 5 Minute Break ☕
<!-- #endregion -->

<!-- #region slideshow={"slide_type": "slide"} -->
## Python Code Style Conventions

> "Any fool can write code that a computer can understand. Good programmers write code that humans can understand.” — Martin Fowler

- Coding _style_ is one factor that makes our code more understandable
- Consistency is key
<!-- #endregion -->

<!-- #region slideshow={"slide_type": "notes"} -->
- one of the main features of whether code is understandable is whether it follows a consistent *style*
- *style* encompasses but is not limited to
  - cleanly and consistently formatted
  - descriptive comments and docstrings
  - descriptive names for variables, functions, classes, and modules
- the style you use for your code will vary depending on the language and what your team has agreed upon
  - in order to help with implementing a consistent style, style guides or sets of conventions are used
  - these can be agreed upon by colleagues or communities
  - the important point is this: make sure whatever sytle you choose that it is consistent **within** a project, and if possible also across related projects
<!-- #endregion -->

<!-- #region slideshow={"slide_type": "subslide"} -->
### Style in Different Languages and Tools

- Python: PEP8
  - `black`, `flake8`, `pylint`, etc...
- C++: no language-wide consensus
  - `clang-format` is widely used for enforcing formatting, and there are built-in presets for existing conventions followed by Google, LLVM, etc. Project specific settings made in a `.clang-format` file.
  - `cpplint` is another option
- Fortran: no language-wide consensus
  - some tools for VSCode
  - recent revival and there is a push towards modernising (best practices on new website)
<!-- #endregion -->

<!-- #region slideshow={"slide_type": "notes"} -->
- Unless you have particular requirements, it is best to go with a sytle guide that has the majority consensus for a particular language (albeit sometimes this Will not exist, so choose what seems best)
  - In Python, this is PEP8
    - In PyCharm, adherance to PEP8 will automatically be checked and violations flagged for fixing (demonstrate this live)
    - VSCode can do the same thing with an extension. See the "Extras" section.
  - It is worth mentioning that at a project level, not everyone will be using the same IDE, so it is better to use an independent tool called a linter that will enforce these style requirements
    - `black` is a popular but harsh and opinionated tool that can take some getting used to
    - `flake8` and `pylint` a bit more conventional -> PyCharm can be modified to use one of these directly (outside of the scope of this course)
  - C++ does not have a language-wide convention for style
    - [`clang-format`](https://clang.llvm.org/docs/ClangFormat.html) is widely used for enforcing formatting, and there are [built-in presets](https://clang.llvm.org/docs/ClangFormatStyleOptions.html#configurable-format-style-options) for existing conventions followed by Google, LLVM, etc. Project specific settings made in a `.clang-format` file.
    - our guide on C++ for VSCode recommends cpplint: https://intranet.ccfe.ac.uk/software/guides/vscode-cpp.html
    - Some other useful resources that cover a broader scope than just style and formatting are [Google's C++ Style Guide](https://google.github.io/styleguide/cppguide.html#Formatting) and the [C++ Core Guidelines by Bjarne Stroustrup (the creator of C++)](https://github.com/isocpp/CppCoreGuidelines/blob/master/CppCoreGuidelines.md)
  - Fortran also does not have a language-wide convention
    - we have a great guide on tooling in VSCode: https://intranet.ccfe.ac.uk/software/guides/vscode-fortran.html
    - this is a good online resource: https://fortran-lang.org/learn/best_practices
<!-- #endregion -->

<!-- #region slideshow={"slide_type": "subslide"} -->
### Breakout Exercise: 🖉 Indentation

Start from this section heading and go to the end of the page.
<!-- #endregion -->

<!-- #region slideshow={"slide_type": "notes"} -->
- Split learners into breakout rooms and get them to work through content starting from "Indentation" section (~ 30 minutes) going to the end of the page
  - A lot of these checks for formatting can now be done automatically with your IDE or linters, so do not spend too long absorbing them. It is good to be aware why rules are being applied, but the details of implementation are less important.
  - poll/status check at the end
- Some comments after the exercises
  - There are many different docstring formats, and I tend to not like the Sphynx default very much. Google or Numpy style docstrings much more readable.
  - For the exercise to improve the docstrings, no mention is made of the fact that the module docstring should include a list of the functions in the module. This is another valid improvement. (Advance to next slide to see this)
<!-- #endregion -->

<!-- #region slideshow={"slide_type": "fragment"} -->
```python
"""
Functions:
    load_csv - Load a Numpy array from a CSV file
    daily_mean - Calculate the daily mean of a 2D inflammation data array
    daily_max - Calculate the daily max of a 2D inflammation data array
    daily_min - Calculate the daily min of a 2D inflammation data array
"""
```
<!-- #endregion -->

<!-- #region slideshow={"slide_type": "slide"} -->
## Verifying Code Style Using Linters

- A direct continuation of the previous lesson about coding conventions and style.
- Linters help us enforce some aspects of these.
<!-- #endregion -->

<!-- #region slideshow={"slide_type": "subslide"} -->
### Linting vs Formatting

- In Python, formatting is effectively reduced to how the whitespace and newlines are arranged around the actual text of your source code
  - It is much easier to automate and enforce complete consistency for this subset of style. One could say "black or white", hence where the formatting tool `black` gets its name.
- But there are other aspects of _style_ that are not formatting, e.g. naming of variables from the previous section
  - This is where linting comes in
<!-- #endregion -->

<!-- #region slideshow={"slide_type": "subslide"} -->
### Breakout Exercise

Read from the top of the page to the bottom, completing exercises as you go.
<!-- #endregion -->

<!-- #region slideshow={"slide_type": "notes"} -->
- Check in on students' status to see how they are making progress.
- A quick quiz idea:
  - Your IDE is telling you that your Python source file has a number of issues with indentation and line length. These problems fall under:
    1. linting
    1. formatting
    1. style
    1. all of the above
    1. a and c (correct answer)
<!-- #endregion -->

<!-- #region slideshow={"slide_type": "slide"} -->
## 🕓 End of Section 1 🕓
<!-- #endregion --><|MERGE_RESOLUTION|>--- conflicted
+++ resolved
@@ -399,7 +399,6 @@
 <!-- #endregion -->
 
 <!-- #region slideshow={"slide_type": "notes"} -->
-<<<<<<< HEAD
 - Before launching into this exercise, you should poll how many students are using each editor
   - If the majority are using VS Code, consider doing a demo of all the features listed for PyCharm
     using your own VS Code editor
@@ -408,12 +407,6 @@
     - Remind to use status green check when done (or red x if having trouble)
     - Encourage learners to try out the features that are being discussed and don't worry about making modifications to their code since it is under version control it will be easy to reset any changes
     - Reinforce that we won't be using the version control interface of PyCharm, but it is a perfectly useable feature, and again this comes down to preference
-=======
-- Send learners into breakout rooms to read through and try out content from "Using the PyCharm IDE" (~ 30mins, but could be less, so poll helpers after 20 minutes to get a status check from the rooms, or ask directly if in person)
-  - Remind to use status green check when done (or red x if having trouble)
-  - Encourage learners to try out the features that are being discussed and do not worry about making modifications to their code since it is under version control it will be easy to reset any changes
-  - Reinforce that we Will not be using the version control interface of PyCharm, but it is a perfectly useable feature, and again this comes down to preference
->>>>>>> 0960006c
 <!-- #endregion -->
 
 <!-- #region slideshow={"slide_type": "slide"} -->
