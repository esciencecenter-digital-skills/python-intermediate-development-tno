{% comment %}
  Pie de página para las páginas de lecciones.
{% endcomment %}
<footer>
  <div class="row">
    <div class="col-md-6 copyright" align="left">
	{% if site.carpentry == "swc" %}
	Copyright &copy; 2018–{{ 'now' | date: "%Y" }}
	<a href="{{ site.carpentries_site }}">The Carpentries</a>
        <br>
        Copyright &copy; 2016–2018
	<a href="{{ site.swc_site }}">Software Carpentry Foundation</a>
	{% elsif site.carpentry == "dc" %}
	Copyright &copy; 2018–{{ 'now' | date: "%Y" }}
	<a href="{{ site.carpentries_site }}">The Carpentries</a>
        <br>
        Copyright &copy; 2016–2018
	<a href="{{ site.dc_site }}">Data Carpentry</a>
	{% elsif site.carpentry == "lc" %}
	Copyright &copy; 2016–{{ 'now' | date: "%Y" }}
	<a href="{{ site.lc_site }}">Library Carpentry</a>
	{% elsif site.carpentry == "cp" %}
	Copyright &copy; 2018–{{ 'now' | date: "%Y" }}
	<a href="{{ site.carpentries_site }}">The Carpentries</a>
	{% endif %}
    </div>
    <div class="col-md-6 help-links" align="right">
	{% if page.source %}
	{% if page.source == "Rmd" %}
	<a href="{{site.github.repository_url}}/edit/gh-pages/{{page.path|replace: "_episodes", "_episodes_rmd" | replace: ".md", ".Rmd"}}">Editar en GitHub</a>
	{% endif %}
	{% else %}
	<a href="{{site.github.repository_url}}/edit/gh-pages/{{page.path}}">Editar en GitHub</a>
	{% endif %}
	/
	<a href="{{ site.github.repository_url }}/blob/gh-pages/CONTRIBUTING.md">Contribuir</a>
	/
	<a href="{{ site.github.repository_url }}/">Fuente</a>
	/
	<a href="{{ site.github.repository_url }}/blob/gh-pages/CITATION">Cita</a>
	/
<<<<<<< HEAD

	<a href="mailto:{{ site.email }}">Contacto</a>
      </h4>
=======
	<a href="mailto:{{ site.email }}">Contact</a>
    </div>
  </div>
  <div class="row">
    <div class="col-md-12" align="center">
      Using <a href="https://github.com/carpentries/styles/">The Carpentries style</a>
      version <a href="https://github.com/carpentries/styles/releases/tag/v9.5.2">9.5.2</a>.
>>>>>>> 0ff9a92c
    </div>
  </div>
</footer><|MERGE_RESOLUTION|>--- conflicted
+++ resolved
@@ -39,19 +39,13 @@
 	/
 	<a href="{{ site.github.repository_url }}/blob/gh-pages/CITATION">Cita</a>
 	/
-<<<<<<< HEAD
-
 	<a href="mailto:{{ site.email }}">Contacto</a>
-      </h4>
-=======
-	<a href="mailto:{{ site.email }}">Contact</a>
     </div>
   </div>
   <div class="row">
     <div class="col-md-12" align="center">
-      Using <a href="https://github.com/carpentries/styles/">The Carpentries style</a>
+      <a href="https://github.com/carpentries/styles/">The Carpentries style</a>
       version <a href="https://github.com/carpentries/styles/releases/tag/v9.5.2">9.5.2</a>.
->>>>>>> 0ff9a92c
     </div>
   </div>
 </footer>